#!/bin/bash

set -o errtrace

STATUS=development

error_handler()
{
        ERR_CODE=$?
        echo "Error $ERR_CODE with command '$BASH_COMMAND' on line ${BASH_LINENO[0]}. Exiting."
        exit $ERR_CODE

}

trap error_handler ERR

debian_prepare()
{
    echo
    echo Profanity installer ... updating apt repositories
    echo
    sudo apt-get update

    echo
    echo Profanity installer... installing dependencies
    echo
<<<<<<< HEAD
    sudo apt-get -y install git automake autoconf libssl-dev libexpat1-dev libncursesw5-dev libglib2.0-dev libnotify-dev libcurl3-dev libxss-dev libotr5-dev
=======
    sudo apt-get -y install git automake autoconf libssl-dev libexpat1-dev libncursesw5-dev libglib2.0-dev libnotify-dev libcurl3-dev libxss-dev libotr2-dev libgnutls-dev
>>>>>>> 8ecfbdff

}

fedora_prepare()
{
    echo
    echo Profanity installer... installing dependencies
    echo

    ARCH=`arch`

    sudo yum -y install gcc git autoconf automake openssl-devel.$ARCH expat-devel.$ARCH ncurses-devel.$ARCH  glib2-devel.$ARCH libnotify-devel.$ARCH libcurl-devel.$ARCH libXScrnSaver-devel.$ARCH libotr3-devel.$ARCH gnutls-devel.$ARCH
}

opensuse_prepare()
{
 echo
 echo Profanity installer...installing dependencies
 echo
 sudo zypper -n in gcc git automake make autoconf libopenssl-devel expat libexpat-devel ncurses-devel glib2-devel libnotify-devel libcurl-devel libXScrnSaver-devel libotr-devel libgnutls-devel
}

cygwin_prepare()
{
    echo
    echo Profanity installer... installing dependencies
    echo

    wget --no-check-certificate https://raw.github.com/boothj5/apt-cyg/master/apt-cyg
    #wget http://apt-cyg.googlecode.com/svn/trunk/apt-cyg
    chmod +x apt-cyg
    mv apt-cyg /usr/local/bin/

    if [ -n "$CYG_MIRROR" ]; then
        apt-cyg -m $CYG_MIRROR install git make gcc-core m4 automake autoconf pkg-config openssl-devel libexpat-devel zlib-devel libncursesw-devel libglib2.0-devel libcurl-devel libidn-devel libssh2-devel libkrb5-devel openldap-devel libgcrypt-devel gnutls-devel
    else
        apt-cyg install git make gcc-core m4 automake autoconf pkg-config openssl-devel libexpat-devel zlib-devel libncursesw-devel libglib2.0-devel libcurl-devel libidn-devel libssh2-devel libkrb5-devel openldap-devel libgcrypt-devel gnutls-devel

    fi

    export LIBRARY_PATH=/usr/local/lib/
}

install_lib_strophe()
{
    echo
    echo Profanity installer... installing libstrophe
    echo
    #clone fork so as to not pick up any breaking changes
    #git clone git://github.com/strophe/libstrophe.git
    git clone git://github.com/boothj5/libstrophe.git
    cd libstrophe
    ./bootstrap.sh
    ./configure
    make
    sudo make install

    cd ..
}

install_profanity()
{
    echo
    echo Profanity installer... installing Profanity
    echo
    if [ "${STATUS}" = "development" ]; then
        ./bootstrap.sh
    fi
    ./configure
    make
    sudo make install
}

cyg_install_lib_strophe()
{
    echo
    echo Profanity installer... installing libstrophe
    echo
    git clone git://github.com/strophe/libstrophe.git
    cd libstrophe
    ./bootstrap.sh
    ./bootstrap.sh # second call seems to fix problem on cygwin
    ./configure
    make
    make install

    cd ..
}

cyg_install_profanity()
{
    echo
    echo Profanity installer... installing Profanity
    echo
    if [ "${STATUS}" = "development" ]; then
        ./bootstrap.sh
    fi
    ./configure
    make
    make install
}

cleanup()
{
    echo
    echo Profanity installer... cleaning up
    echo

    echo Removing libstrophe repository...
    rm -rf libstrophe

    echo
    echo Profanity installer... complete!
    echo
    echo Type \'profanity\' to run.
    echo
}

while getopts m: opt
do
    case "$opt" in
        m) CYG_MIRROR=$OPTARG;;
    esac
done

OS=`uname -s`
DIST=unknown

if [ "${OS}" = "Linux" ]; then
    if [ -f /etc/fedora-release ]; then
        DIST=fedora
    elif [ -f /etc/debian_version ]; then
        DIST=debian
    elif [ -f /etc/os-release ]; then
        DIST=opensuse
    fi
else
    echo $OS | grep -i cygwin
    if [ "$?" -eq 0 ]; then
        DIST=cygwin
    fi
fi

case "$DIST" in
unknown)    echo The install script will not work on this OS.
            echo Try a manual install instead.
            exit
            ;;
fedora)     fedora_prepare
            install_lib_strophe
            install_profanity
            ;;
debian)     debian_prepare
            install_lib_strophe
            install_profanity
            ;;
opensuse)   opensuse_prepare
            install_lib_strophe
            install_profanity
            ;;
cygwin)     cygwin_prepare
            cyg_install_lib_strophe
            cyg_install_profanity
            ;;
esac

cleanup<|MERGE_RESOLUTION|>--- conflicted
+++ resolved
@@ -24,11 +24,7 @@
     echo
     echo Profanity installer... installing dependencies
     echo
-<<<<<<< HEAD
-    sudo apt-get -y install git automake autoconf libssl-dev libexpat1-dev libncursesw5-dev libglib2.0-dev libnotify-dev libcurl3-dev libxss-dev libotr5-dev
-=======
-    sudo apt-get -y install git automake autoconf libssl-dev libexpat1-dev libncursesw5-dev libglib2.0-dev libnotify-dev libcurl3-dev libxss-dev libotr2-dev libgnutls-dev
->>>>>>> 8ecfbdff
+    sudo apt-get -y install git automake autoconf libssl-dev libexpat1-dev libncursesw5-dev libglib2.0-dev libnotify-dev libcurl3-dev libxss-dev libotr5-dev libgnutls-dev
 
 }
 

--- conflicted
+++ resolved
@@ -32,21 +32,6 @@
 #include "windows.h"
 #include "util.h"
 
-<<<<<<< HEAD
-static int _handle_command(const char * const command, const char * const inp);
-static int _cmd_quit(void);
-static int _cmd_help(void);
-static int _cmd_who(void);
-static int _cmd_ros(void);
-static int _cmd_connect(const char * const inp);
-static int _cmd_msg(const char * const inp);
-static int _cmd_close(const char * const inp);
-static int _cmd_set_beep(const char * const inp);
-static int _cmd_set_flash(const char * const inp);
-static int _cmd_default(const char * const inp);
-
-int process_input(char *inp)
-=======
 static gboolean _handle_command(const char * const command, 
     const char * const inp);
 static gboolean _cmd_quit(void);
@@ -56,10 +41,11 @@
 static gboolean _cmd_connect(const char * const inp);
 static gboolean _cmd_msg(const char * const inp);
 static gboolean _cmd_close(const char * const inp);
+static gboolean _cmd_set_beep(const char * const inp);
+static gboolean _cmd_set_flash(const char * const inp);
 static gboolean _cmd_default(const char * const inp);
 
 gboolean process_input(char *inp)
->>>>>>> a41dab3d
 {
     gboolean result = FALSE;
 
@@ -228,8 +214,7 @@
     return TRUE;
 }
 
-<<<<<<< HEAD
-static int _cmd_set_beep(const char * const inp)
+static gboolean _cmd_set_beep(const char * const inp)
 {
     if (strcmp(inp, "/beep on") == 0) {
         cons_show("Sound enabled.");
@@ -244,7 +229,7 @@
     return TRUE;
 }
 
-static int _cmd_set_flash(const char * const inp)
+static gboolean _cmd_set_flash(const char * const inp)
 {
     if (strcmp(inp, "/flash on") == 0) {
         cons_show("Screen flash enabled.");
@@ -259,10 +244,7 @@
     return TRUE;
 }
 
-static int _cmd_default(const char * const inp)
-=======
 static gboolean _cmd_default(const char * const inp)
->>>>>>> a41dab3d
 {
     if (win_in_chat()) {
         char *recipient = win_get_recipient();

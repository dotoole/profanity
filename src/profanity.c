--- conflicted
+++ resolved
@@ -311,11 +311,7 @@
     accounts_close();
     cmd_uninit();
     log_close();
-<<<<<<< HEAD
     plugins_shutdown();
-    gnutls_global_deinit();
-=======
->>>>>>> ff37b44a
 }
 
 static void

--- conflicted
+++ resolved
@@ -121,389 +121,6 @@
 }
 
 void
-<<<<<<< HEAD
-prof_handle_typing(char *from)
-{
-    ui_contact_typing(from);
-    ui_current_page_off();
-}
-
-void
-prof_handle_incoming_message(char *from, char *message, gboolean priv)
-{
-    char *new_message = NULL;
-
-    if (priv) {
-        Jid *jid = jid_create(from);
-        char *room = jid->barejid;
-        char *nick = jid->resourcepart;
-        new_message = plugins_on_private_message_received(room, nick, message);
-        jid_destroy(jid);
-    } else {
-        new_message = plugins_on_message_received(from, message);
-    }
-
-    ui_incoming_msg(from, new_message, NULL, priv);
-    ui_current_page_off();
-
-    if (prefs_get_boolean(PREF_CHLOG) && !priv) {
-        Jid *from_jid = jid_create(from);
-        const char *jid = jabber_get_fulljid();
-        Jid *jidp = jid_create(jid);
-        chat_log_chat(jidp->barejid, from_jid->barejid, new_message, PROF_IN_LOG, NULL);
-        jid_destroy(jidp);
-        jid_destroy(from_jid);
-    }
-
-    free(new_message);
-}
-
-void
-prof_handle_delayed_message(char *from, char *message, GTimeVal tv_stamp,
-    gboolean priv)
-{
-    char *new_message = NULL;
-
-    if (priv) {
-        Jid *jid = jid_create(from);
-        char *room = jid->barejid;
-        char *nick = jid->resourcepart;
-        new_message = plugins_on_private_message_received(room, nick, message);
-        jid_destroy(jid);
-    } else {
-        new_message = plugins_on_message_received(from, message);
-    }
-
-    ui_incoming_msg(from, new_message, &tv_stamp, priv);
-    ui_current_page_off();
-
-    if (prefs_get_boolean(PREF_CHLOG) && !priv) {
-        Jid *from_jid = jid_create(from);
-        const char *jid = jabber_get_fulljid();
-        Jid *jidp = jid_create(jid);
-        chat_log_chat(jidp->barejid, from_jid->barejid, new_message, PROF_IN_LOG, &tv_stamp);
-        jid_destroy(jidp);
-        jid_destroy(from_jid);
-    }
-
-    free(new_message);
-}
-
-void
-prof_handle_duck_result(const char * const result)
-{
-    ui_duck_result(result);
-    ui_current_page_off();
-}
-
-void
-prof_handle_already_in_group(const char * const contact,
-    const char * const group)
-{
-    ui_contact_already_in_group(contact, group);
-    ui_current_page_off();
-}
-
-void
-prof_handle_not_in_group(const char * const contact,
-    const char * const group)
-{
-    ui_contact_not_in_group(contact, group);
-    ui_current_page_off();
-}
-
-void
-prof_handle_group_add(const char * const contact,
-    const char * const group)
-{
-    ui_group_added(contact, group);
-    ui_current_page_off();
-}
-
-void
-prof_handle_group_remove(const char * const contact,
-    const char * const group)
-{
-    ui_group_removed(contact, group);
-    ui_current_page_off();
-}
-
-void
-prof_handle_error_message(const char *from, const char *err_msg)
-{
-    ui_handle_error_message(from, err_msg);
-
-    if (g_strcmp0(err_msg, "conflict") == 0) {
-        // remove the room from muc
-        Jid *room_jid = jid_create(from);
-        if (!muc_get_roster_received(room_jid->barejid)) {
-            muc_leave_room(room_jid->barejid);
-        }
-        jid_destroy(room_jid);
-    }
-}
-
-void
-prof_handle_subscription(const char *from, jabber_subscr_t type)
-{
-    switch (type) {
-    case PRESENCE_SUBSCRIBE:
-        /* TODO: auto-subscribe if needed */
-        cons_show("Received authorization request from %s", from);
-        log_info("Received authorization request from %s", from);
-        ui_print_system_msg_from_recipient(from, "Authorization request, type '/sub allow' to accept or '/sub deny' to reject");
-        ui_current_page_off();
-        if (prefs_get_boolean(PREF_NOTIFY_SUB)) {
-            notify_subscription(from);
-        }
-        break;
-    case PRESENCE_SUBSCRIBED:
-        cons_show("Subscription received from %s", from);
-        log_info("Subscription received from %s", from);
-        ui_print_system_msg_from_recipient(from, "Subscribed");
-        ui_current_page_off();
-        break;
-    case PRESENCE_UNSUBSCRIBED:
-        cons_show("%s deleted subscription", from);
-        log_info("%s deleted subscription", from);
-        ui_print_system_msg_from_recipient(from, "Unsubscribed");
-        ui_current_page_off();
-        break;
-    default:
-        /* unknown type */
-        break;
-    }
-}
-
-void
-prof_handle_roster_add(const char * const barejid, const char * const name)
-{
-    ui_roster_add(barejid, name);
-    ui_current_page_off();
-}
-
-void
-prof_handle_roster_remove(const char * const barejid)
-{
-    ui_roster_remove(barejid);
-    ui_current_page_off();
-}
-
-void
-prof_handle_login_account_success(char *account_name)
-{
-    ProfAccount *account = accounts_get_account(account_name);
-    resource_presence_t resource_presence = accounts_get_login_presence(account->name);
-    contact_presence_t contact_presence = contact_presence_from_resource_presence(resource_presence);
-    cons_show_login_success(account);
-    title_bar_set_status(contact_presence);
-    log_info("%s logged in successfully", account->jid);
-    ui_current_page_off();
-    status_bar_print_message(account->jid);
-    status_bar_refresh();
-
-    accounts_free_account(account);
-}
-
-void
-prof_handle_gone(const char * const from)
-{
-    ui_recipient_gone(from);
-    ui_current_page_off();
-}
-
-void
-prof_handle_failed_login(void)
-{
-    cons_show_error("Login failed.");
-    log_info("Login failed");
-    ui_current_page_off();
-}
-
-void
-prof_handle_lost_connection(void)
-{
-    cons_show_error("Lost connection.");
-    roster_clear();
-    muc_clear_invites();
-    chat_sessions_clear();
-    ui_disconnected();
-    ui_current_page_off();
-}
-
-void
-prof_handle_disconnect(const char * const jid)
-{
-    cons_show("%s logged out successfully.", jid);
-    jabber_disconnect();
-    roster_clear();
-    muc_clear_invites();
-    chat_sessions_clear();
-    ui_disconnected();
-    ui_current_page_off();
-}
-
-void
-prof_handle_room_history(const char * const room_jid, const char * const nick,
-    GTimeVal tv_stamp, const char * const message)
-{
-    ui_room_history(room_jid, nick, tv_stamp, message);
-    ui_current_page_off();
-}
-
-void
-prof_handle_room_message(const char * const room_jid, const char * const nick,
-    const char * const message)
-{
-    char *new_message = NULL;
-    if (g_strcmp0(nick, muc_get_room_nick(room_jid)) != 0) {
-        new_message = plugins_on_room_message_received(room_jid, nick, message);
-    } else {
-        new_message = strdup(message);
-    }
-
-    ui_room_message(room_jid, nick, new_message);
-    ui_current_page_off();
-
-    if (prefs_get_boolean(PREF_GRLOG)) {
-        Jid *jid = jid_create(jabber_get_fulljid());
-        groupchat_log_chat(jid->barejid, room_jid, nick, message);
-        jid_destroy(jid);
-    }
-
-    free(new_message);
-}
-
-void
-prof_handle_room_subject(const char * const room_jid, const char * const subject)
-{
-    ui_room_subject(room_jid, subject);
-    ui_current_page_off();
-}
-
-void
-prof_handle_room_broadcast(const char *const room_jid,
-    const char * const message)
-{
-    ui_room_broadcast(room_jid, message);
-    ui_current_page_off();
-}
-
-void
-prof_handle_room_roster_complete(const char * const room)
-{
-    muc_set_roster_received(room);
-    GList *roster = muc_get_roster(room);
-    ui_room_roster(room, roster, NULL);
-    ui_current_page_off();
-}
-
-void
-prof_handle_room_member_presence(const char * const room,
-    const char * const nick, const char * const show,
-    const char * const status, const char * const caps_str)
-{
-    gboolean updated = muc_add_to_roster(room, nick, show, status, caps_str);
-
-    if (updated) {
-        ui_room_member_presence(room, nick, show, status);
-        ui_current_page_off();
-    }
-}
-
-void
-prof_handle_room_member_online(const char * const room, const char * const nick,
-    const char * const show, const char * const status,
-    const char * const caps_str)
-{
-    muc_add_to_roster(room, nick, show, status, caps_str);
-    ui_room_member_online(room, nick, show, status);
-    ui_current_page_off();
-}
-
-void
-prof_handle_room_member_offline(const char * const room, const char * const nick,
-    const char * const show, const char * const status)
-{
-    muc_remove_from_roster(room, nick);
-    ui_room_member_offline(room, nick);
-    ui_current_page_off();
-}
-
-void
-prof_handle_leave_room(const char * const room)
-{
-    muc_leave_room(room);
-}
-
-void prof_handle_room_invite(jabber_invite_t invite_type,
-    const char * const invitor, const char * const room,
-    const char * const reason)
-{
-    Jid *room_jid = jid_create(room);
-    if (!muc_room_is_active(room_jid) && !muc_invites_include(room)) {
-        cons_show_room_invite(invitor, room, reason);
-        muc_add_invite(room);
-        ui_current_page_off();
-    }
-    jid_destroy(room_jid);
-}
-
-void
-prof_handle_contact_online(char *contact, Resource *resource,
-    GDateTime *last_activity)
-{
-    gboolean updated = roster_update_presence(contact, resource, last_activity);
-
-    if (updated && prefs_get_boolean(PREF_STATUSES)) {
-        PContact result = roster_get_contact(contact);
-        if (p_contact_subscription(result) != NULL) {
-            if (strcmp(p_contact_subscription(result), "none") != 0) {
-                const char *show = string_from_resource_presence(resource->presence);
-                ui_contact_online(contact, resource->name, show, resource->status, last_activity);
-                ui_current_page_off();
-            }
-        }
-    }
-}
-
-void
-prof_handle_contact_offline(char *contact, char *resource, char *status)
-{
-    gboolean updated = roster_contact_offline(contact, resource, status);
-
-    if (resource != NULL && updated && prefs_get_boolean(PREF_STATUSES)) {
-        Jid *jid = jid_create_from_bare_and_resource(contact, resource);
-        PContact result = roster_get_contact(contact);
-        if (p_contact_subscription(result) != NULL) {
-            if (strcmp(p_contact_subscription(result), "none") != 0) {
-                ui_contact_offline(jid->fulljid, "offline", status);
-                ui_current_page_off();
-            }
-        }
-        jid_destroy(jid);
-    }
-}
-
-void
-prof_handle_room_member_nick_change(const char * const room,
-    const char * const old_nick, const char * const nick)
-{
-    ui_room_member_nick_change(room, old_nick, nick);
-    ui_current_page_off();
-}
-
-void
-prof_handle_room_nick_change(const char * const room,
-    const char * const nick)
-{
-    ui_room_nick_change(room, nick);
-    ui_current_page_off();
-}
-
-void
-=======
->>>>>>> db973457
 prof_handle_idle(void)
 {
     jabber_conn_status_t status = jabber_get_connection_status();

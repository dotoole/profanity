--- conflicted
+++ resolved
@@ -231,11 +231,6 @@
 
 #ifdef PROF_HAVE_LIBOTR
     gboolean was_decrypted = FALSE;
-<<<<<<< HEAD
-    char *decrypted;
-    if (!priv) {
-        decrypted = otr_decrypt_message(from, message, &was_decrypted);
-=======
     char *newmessage;
 
     char *policy = prefs_get_string(PREF_OTR_POLICY);
@@ -261,23 +256,22 @@
         }
         newmessage = otr_decrypt_message(from, message, &was_decrypted);
 
->>>>>>> 034a9858
         // internal OTR message
-        if (decrypted == NULL) {
+        if (newmessage == NULL) {
             return;
         }
     } else {
-        decrypted = message;
+        newmessage = message;
     }
 
     if (priv) {
         Jid *jid = jid_create(from);
         char *room = jid->barejid;
         char *nick = jid->resourcepart;
-        plugin_message = plugins_on_private_message_received(room, nick, decrypted);
+        plugin_message = plugins_on_private_message_received(room, nick, newmessage);
         jid_destroy(jid);
     } else {
-        plugin_message = plugins_on_message_received(from, decrypted);
+        plugin_message = plugins_on_message_received(from, newmessage);
     }
     if (strcmp(policy, "always") == 0 && !was_decrypted && !whitespace_base) {
         char *otr_query_message = otr_start_query();
@@ -303,7 +297,7 @@
     }
 
     if (!priv)
-        otr_free_message(decrypted);
+        otr_free_message(newmessage);
 #else
     if (priv) {
         Jid *jid = jid_create(from);

/*
 * server_events.c
 *
 * Copyright (C) 2012 - 2014 James Booth <boothj5@gmail.com>
 *
 * This file is part of Profanity.
 *
 * Profanity is free software: you can redistribute it and/or modify
 * it under the terms of the GNU General Public License as published by
 * the Free Software Foundation, either version 3 of the License, or
 * (at your option) any later version.
 *
 * Profanity is distributed in the hope that it will be useful,
 * but WITHOUT ANY WARRANTY; without even the implied warranty of
 * MERCHANTABILITY or FITNESS FOR A PARTICULAR PURPOSE.  See the
 * GNU General Public License for more details.
 *
 * You should have received a copy of the GNU General Public License
 * along with Profanity.  If not, see <http://www.gnu.org/licenses/>.
 *
 */

#include <string.h>
#include <stdlib.h>

#include "chat_session.h"
#include "log.h"
#include "muc.h"
#include "config/preferences.h"
#include "config/account.h"
#include "roster_list.h"
#include "plugins/plugins.h"

#include "ui/windows.h"

#ifdef PROF_HAVE_LIBOTR
#include "otr/otr.h"
#endif

#include "ui/ui.h"

// handle presence stanza errors
void
handle_presence_error(const char *from, const char * const type,
    const char *err_msg)
{
    // handle nickname conflict on entering room
    if ((from != NULL) && g_strcmp0(err_msg, "conflict") == 0) {
        // remove the room from muc
        Jid *room_jid = jid_create(from);
        if (!muc_get_roster_received(room_jid->barejid)) {
            muc_leave_room(room_jid->barejid);
            ui_handle_recipient_error(room_jid->barejid, err_msg);
        }
        jid_destroy(room_jid);

    // handle any other error from recipient
    } else if (from != NULL) {
        ui_handle_recipient_error(from, err_msg);

    // handle errors from no recipient
    } else {
        ui_handle_error(err_msg);
    }
}

// handle message stanza errors
void
handle_message_error(const char * const from, const char * const type,
    const char * const err_msg)
{
    // handle errors from no recipient
    if (from == NULL) {
        ui_handle_error(err_msg);

    // handle recipient not found ('from' contains a value and type is 'cancel')
    } else if (type != NULL && (strcmp(type, "cancel") == 0)) {
        ui_handle_recipient_not_found(from, err_msg);
        if (prefs_get_boolean(PREF_STATES) && chat_session_exists(from)) {
            chat_session_set_recipient_supports(from, FALSE);
        }

    // handle any other error from recipient
    } else {
        ui_handle_recipient_error(from, err_msg);
    }
}

void
handle_login_account_success(char *account_name)
{
    ProfAccount *account = accounts_get_account(account_name);
<<<<<<< HEAD
#ifdef PROF_HAVE_LIBOTR
=======

#ifdef HAVE_LIBOTR
>>>>>>> 9aa282f6
    otr_on_connect(account);
#endif

    ui_handle_login_account_success(account);

    log_info("%s logged in successfully", account->jid);
    account_free(account);
}

void
handle_lost_connection(void)
{
    cons_show_error("Lost connection.");
    roster_clear();
    muc_clear_invites();
    chat_sessions_clear();
    ui_disconnected();
    ui_current_page_off();
}

void
handle_failed_login(void)
{
    cons_show_error("Login failed.");
    log_info("Login failed");
    ui_current_page_off();
}

void
handle_software_version_result(const char * const jid, const char * const  presence,
    const char * const name, const char * const version, const char * const os)
{
    cons_show_software_version(jid, presence, name, version, os);
    ui_current_page_off();
}

void
handle_disco_info(const char *from, GSList *identities, GSList *features)
{
    cons_show_disco_info(from, identities, features);
    ui_current_page_off();
}

void
handle_room_list(GSList *rooms, const char *conference_node)
{
    cons_show_room_list(rooms, conference_node);
    ui_current_page_off();
}

void
handle_disco_items(GSList *items, const char *jid)
{
    cons_show_disco_items(items, jid);
    ui_current_page_off();
}

void
handle_room_invite(jabber_invite_t invite_type,
    const char * const invitor, const char * const room,
    const char * const reason)
{
    if (!muc_room_is_active(room) && !muc_invites_include(room)) {
        cons_show_room_invite(invitor, room, reason);
        muc_add_invite(room);
        ui_current_page_off();
    }
}

void
handle_room_broadcast(const char *const room_jid,
    const char * const message)
{
    ui_room_broadcast(room_jid, message);
    ui_current_page_off();
}

void
handle_room_subject(const char * const room_jid, const char * const subject)
{
    ui_room_subject(room_jid, subject);
    ui_current_page_off();
}

void
handle_room_history(const char * const room_jid, const char * const nick,
    GTimeVal tv_stamp, const char * const message)
{
    ui_room_history(room_jid, nick, tv_stamp, message);
    ui_current_page_off();
}

void
handle_room_message(const char * const room_jid, const char * const nick,
    const char * const message)
{
    char *new_message = NULL;
    if (g_strcmp0(nick, muc_get_room_nick(room_jid)) != 0) {
        new_message = plugins_on_room_message_received(room_jid, nick, message);
    } else {
        new_message = strdup(message);
    }

    ui_room_message(room_jid, nick, new_message);

    if (prefs_get_boolean(PREF_GRLOG)) {
        Jid *jid = jid_create(jabber_get_fulljid());
        groupchat_log_chat(jid->barejid, room_jid, nick, message);
        jid_destroy(jid);
    }

    free(new_message);
}

void
handle_duck_result(const char * const result)
{
    ui_duck_result(result);
    ui_current_page_off();
}

void
handle_incoming_message(char *from, char *message, gboolean priv)
{
    char *plugin_message = NULL;

#ifdef PROF_HAVE_LIBOTR
    gboolean was_decrypted = FALSE;
    char *decrypted;
    if (!priv) {
        decrypted = otr_decrypt_message(from, message, &was_decrypted);
        // internal OTR message
        if (decrypted == NULL) {
            return;
        }
    } else {
        decrypted = message;
    }

    if (priv) {
        Jid *jid = jid_create(from);
        char *room = jid->barejid;
        char *nick = jid->resourcepart;
        plugin_message = plugins_on_private_message_received(room, nick, decrypted);
        jid_destroy(jid);
    } else {
        plugin_message = plugins_on_message_received(from, decrypted);
    }

    ui_incoming_msg(from, plugin_message, NULL, priv);

    if (prefs_get_boolean(PREF_CHLOG) && !priv) {
        Jid *from_jid = jid_create(from);
        const char *jid = jabber_get_fulljid();
        Jid *jidp = jid_create(jid);

        if (!was_decrypted || (strcmp(prefs_get_string(PREF_OTR_LOG), "on") == 0)) {
            chat_log_chat(jidp->barejid, from_jid->barejid, plugin_message, PROF_IN_LOG, NULL);
        } else if (strcmp(prefs_get_string(PREF_OTR_LOG), "redact") == 0) {
            chat_log_chat(jidp->barejid, from_jid->barejid, "[redacted]", PROF_IN_LOG, NULL);
        }

        jid_destroy(jidp);
        jid_destroy(from_jid);
    }

    if (!priv)
        otr_free_message(decrypted);
#else
    if (priv) {
        Jid *jid = jid_create(from);
        char *room = jid->barejid;
        char *nick = jid->resourcepart;
        plugin_message = plugins_on_private_message_received(room, nick, message);
        jid_destroy(jid);
    } else {
        plugin_message = plugins_on_message_received(from, message);
    }

    ui_incoming_msg(from, plugin_message, NULL, priv);

    if (prefs_get_boolean(PREF_CHLOG) && !priv) {
        Jid *from_jid = jid_create(from);
        const char *jid = jabber_get_fulljid();
        Jid *jidp = jid_create(jid);
        chat_log_chat(jidp->barejid, from_jid->barejid, plugin_message, PROF_IN_LOG, NULL);
        jid_destroy(jidp);
        jid_destroy(from_jid);
    }

#endif
    free(plugin_message);
}

void
handle_delayed_message(char *from, char *message, GTimeVal tv_stamp,
    gboolean priv)
{
    char *new_message = NULL;

    if (priv) {
        Jid *jid = jid_create(from);
        char *room = jid->barejid;
        char *nick = jid->resourcepart;
        new_message = plugins_on_private_message_received(room, nick, message);
        jid_destroy(jid);
    } else {
        new_message = plugins_on_message_received(from, message);
    }

    ui_incoming_msg(from, new_message, &tv_stamp, priv);

    if (prefs_get_boolean(PREF_CHLOG) && !priv) {
        Jid *from_jid = jid_create(from);
        const char *jid = jabber_get_fulljid();
        Jid *jidp = jid_create(jid);
        chat_log_chat(jidp->barejid, from_jid->barejid, new_message, PROF_IN_LOG, &tv_stamp);
        jid_destroy(jidp);
        jid_destroy(from_jid);
    }

    free(new_message);
}

void
handle_typing(char *from)
{
    ui_contact_typing(from);
    ui_current_page_off();
}

void
handle_gone(const char * const from)
{
    ui_recipient_gone(from);
    ui_current_page_off();
}

void
handle_subscription(const char *from, jabber_subscr_t type)
{
    switch (type) {
    case PRESENCE_SUBSCRIBE:
        /* TODO: auto-subscribe if needed */
        cons_show("Received authorization request from %s", from);
        log_info("Received authorization request from %s", from);
        ui_print_system_msg_from_recipient(from, "Authorization request, type '/sub allow' to accept or '/sub deny' to reject");
        ui_current_page_off();
        if (prefs_get_boolean(PREF_NOTIFY_SUB)) {
            notify_subscription(from);
        }
        break;
    case PRESENCE_SUBSCRIBED:
        cons_show("Subscription received from %s", from);
        log_info("Subscription received from %s", from);
        ui_print_system_msg_from_recipient(from, "Subscribed");
        ui_current_page_off();
        break;
    case PRESENCE_UNSUBSCRIBED:
        cons_show("%s deleted subscription", from);
        log_info("%s deleted subscription", from);
        ui_print_system_msg_from_recipient(from, "Unsubscribed");
        ui_current_page_off();
        break;
    default:
        /* unknown type */
        break;
    }
}

void
handle_contact_offline(char *barejid, char *resource, char *status)
{
    gboolean updated = roster_contact_offline(barejid, resource, status);

    if (resource != NULL && updated) {
        char *show_console = prefs_get_string(PREF_STATUSES_CONSOLE);
        char *show_chat_win = prefs_get_string(PREF_STATUSES_CHAT);
        Jid *jid = jid_create_from_bare_and_resource(barejid, resource);
        PContact contact = roster_get_contact(barejid);
        if (p_contact_subscription(contact) != NULL) {
            if (strcmp(p_contact_subscription(contact), "none") != 0) {

                // show in console if "all"
                if (g_strcmp0(show_console, "all") == 0) {
                    cons_show_contact_offline(contact, resource, status);

                // show in console of "online"
                } else if (g_strcmp0(show_console, "online") == 0) {
                    cons_show_contact_offline(contact, resource, status);
                }

                // show in chat win if "all"
                if (g_strcmp0(show_chat_win, "all") == 0) {
                    ui_chat_win_contact_offline(contact, resource, status);

                // show in char win if "online" and presence online
                } else if (g_strcmp0(show_chat_win, "online") == 0) {
                    ui_chat_win_contact_offline(contact, resource, status);
                }
            }
        }
        jid_destroy(jid);
    }
}

void
handle_contact_online(char *barejid, Resource *resource,
    GDateTime *last_activity)
{
    gboolean updated = roster_update_presence(barejid, resource, last_activity);

    if (updated) {
        char *show_console = prefs_get_string(PREF_STATUSES_CONSOLE);
        char *show_chat_win = prefs_get_string(PREF_STATUSES_CHAT);
        PContact contact = roster_get_contact(barejid);
        if (p_contact_subscription(contact) != NULL) {
            if (strcmp(p_contact_subscription(contact), "none") != 0) {

                // show in console if "all"
                if (g_strcmp0(show_console, "all") == 0) {
                    cons_show_contact_online(contact, resource, last_activity);

                // show in console of "online" and presence online
                } else if (g_strcmp0(show_console, "online") == 0 &&
                        resource->presence == RESOURCE_ONLINE) {
                    cons_show_contact_online(contact, resource, last_activity);

                }

                // show in chat win if "all"
                if (g_strcmp0(show_chat_win, "all") == 0) {
                    ui_chat_win_contact_online(contact, resource, last_activity);

                // show in char win if "online" and presence online
                } else if (g_strcmp0(show_chat_win, "online") == 0 &&
                        resource->presence == RESOURCE_ONLINE) {
                    ui_chat_win_contact_online(contact, resource, last_activity);
                }
            }
        }
    }
}

void
handle_leave_room(const char * const room)
{
    muc_leave_room(room);
}

void
handle_room_nick_change(const char * const room,
    const char * const nick)
{
    ui_room_nick_change(room, nick);
    ui_current_page_off();
}

void
handle_room_roster_complete(const char * const room)
{
    muc_set_roster_received(room);
    GList *roster = muc_get_roster(room);
    ui_room_roster(room, roster, NULL);
    ui_current_page_off();
}

void
handle_room_member_presence(const char * const room,
    const char * const nick, const char * const show,
    const char * const status, const char * const caps_str)
{
    gboolean updated = muc_add_to_roster(room, nick, show, status, caps_str);

    if (updated) {
        char *muc_status_pref = prefs_get_string(PREF_STATUSES_MUC);
        if (g_strcmp0(muc_status_pref, "all") == 0) {
            ui_room_member_presence(room, nick, show, status);
            ui_current_page_off();
        }
    }
}

void
handle_room_member_online(const char * const room, const char * const nick,
    const char * const show, const char * const status,
    const char * const caps_str)
{
    muc_add_to_roster(room, nick, show, status, caps_str);

    char *muc_status_pref = prefs_get_string(PREF_STATUSES_MUC);
    if (g_strcmp0(muc_status_pref, "none") != 0) {
        ui_room_member_online(room, nick, show, status);
        ui_current_page_off();
    }
}

void
handle_room_member_offline(const char * const room, const char * const nick,
    const char * const show, const char * const status)
{
    muc_remove_from_roster(room, nick);

    char *muc_status_pref = prefs_get_string(PREF_STATUSES_MUC);
    if (g_strcmp0(muc_status_pref, "none") != 0) {
        ui_room_member_offline(room, nick);
        ui_current_page_off();
    }
}

void
handle_room_member_nick_change(const char * const room,
    const char * const old_nick, const char * const nick)
{
    ui_room_member_nick_change(room, old_nick, nick);
    ui_current_page_off();
}

void
handle_group_add(const char * const contact,
    const char * const group)
{
    ui_group_added(contact, group);
    ui_current_page_off();
}

void
handle_group_remove(const char * const contact,
    const char * const group)
{
    ui_group_removed(contact, group);
    ui_current_page_off();
}

void
handle_roster_remove(const char * const barejid)
{
    ui_roster_remove(barejid);
    ui_current_page_off();
}

void
handle_roster_add(const char * const barejid, const char * const name)
{
    ui_roster_add(barejid, name);
    ui_current_page_off();
}

void
handle_autoping_cancel(void)
{
    prefs_set_autoping(0);
    cons_show_error("Server ping not supported, autoping disabled.");
    ui_current_page_off();
}

void
handle_bookmark_autojoin(char *jid)
{
    ui_room_join(jid);
}<|MERGE_RESOLUTION|>--- conflicted
+++ resolved
@@ -90,12 +90,7 @@
 handle_login_account_success(char *account_name)
 {
     ProfAccount *account = accounts_get_account(account_name);
-<<<<<<< HEAD
 #ifdef PROF_HAVE_LIBOTR
-=======
-
-#ifdef HAVE_LIBOTR
->>>>>>> 9aa282f6
     otr_on_connect(account);
 #endif
 

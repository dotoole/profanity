/*
 * server_events.c
 *
 * Copyright (C) 2012, 2013 James Booth <boothj5@gmail.com>
 *
 * This file is part of Profanity.
 *
 * Profanity is free software: you can redistribute it and/or modify
 * it under the terms of the GNU General Public License as published by
 * the Free Software Foundation, either version 3 of the License, or
 * (at your option) any later version.
 *
 * Profanity is distributed in the hope that it will be useful,
 * but WITHOUT ANY WARRANTY; without even the implied warranty of
 * MERCHANTABILITY or FITNESS FOR A PARTICULAR PURPOSE.  See the
 * GNU General Public License for more details.
 *
 * You should have received a copy of the GNU General Public License
 * along with Profanity.  If not, see <http://www.gnu.org/licenses/>.
 *
 */

#include <string.h>
#include <stdlib.h>

#include "chat_session.h"
#include "log.h"
#include "muc.h"
#include "config/preferences.h"
#include "config/account.h"
#include "roster_list.h"
#include "ui/ui.h"
#include "plugins/plugins.h"

#include "ui/windows.h"

<<<<<<< HEAD
#ifdef PROF_HAVE_LIBOTR
#include "otr.h"
=======
#ifdef HAVE_LIBOTR
#include "otr/otr.h"
>>>>>>> 9ff7a2a1
#endif

// handle presence stanza errors
void
handle_presence_error(const char *from, const char * const type,
    const char *err_msg)
{
    // handle nickname conflict on entering room
    if ((from != NULL) && g_strcmp0(err_msg, "conflict") == 0) {
        // remove the room from muc
        Jid *room_jid = jid_create(from);
        if (!muc_get_roster_received(room_jid->barejid)) {
            muc_leave_room(room_jid->barejid);
            ui_handle_recipient_error(room_jid->barejid, err_msg);
        }
        jid_destroy(room_jid);

    // handle any other error from recipient
    } else if (from != NULL) {
        ui_handle_recipient_error(from, err_msg);

    // handle errors from no recipient
    } else {
        ui_handle_error(err_msg);
    }
}

// handle message stanza errors
void
handle_message_error(const char * const from, const char * const type,
    const char * const err_msg)
{
    // handle errors from no recipient
    if (from == NULL) {
        ui_handle_error(err_msg);

    // handle recipient not found ('from' contains a value and type is 'cancel')
    } else if (type != NULL && (strcmp(type, "cancel") == 0)) {
        ui_handle_recipient_not_found(from, err_msg);
        if (prefs_get_boolean(PREF_STATES) && chat_session_exists(from)) {
            chat_session_set_recipient_supports(from, FALSE);
        }

    // handle any other error from recipient
    } else {
        ui_handle_recipient_error(from, err_msg);
    }
}

void
handle_login_account_success(char *account_name)
{
    ProfAccount *account = accounts_get_account(account_name);
#ifdef PROF_HAVE_LIBOTR
    otr_on_connect(account);
#endif
    resource_presence_t resource_presence = accounts_get_login_presence(account->name);
    contact_presence_t contact_presence = contact_presence_from_resource_presence(resource_presence);
    cons_show_login_success(account);
    title_bar_set_presence(contact_presence);
    log_info("%s logged in successfully", account->jid);
    ui_current_page_off();
    status_bar_print_message(account->jid);
    status_bar_refresh();

    account_free(account);
}

void
handle_lost_connection(void)
{
    cons_show_error("Lost connection.");
    roster_clear();
    muc_clear_invites();
    chat_sessions_clear();
    ui_disconnected();
    ui_current_page_off();
}

void
handle_failed_login(void)
{
    cons_show_error("Login failed.");
    log_info("Login failed");
    ui_current_page_off();
}

void
handle_software_version_result(const char * const jid, const char * const  presence,
    const char * const name, const char * const version, const char * const os)
{
    cons_show_software_version(jid, presence, name, version, os);
    ui_current_page_off();
}

void
handle_disco_info(const char *from, GSList *identities, GSList *features)
{
    cons_show_disco_info(from, identities, features);
    ui_current_page_off();
}

void
handle_room_list(GSList *rooms, const char *conference_node)
{
    cons_show_room_list(rooms, conference_node);
    ui_current_page_off();
}

void
handle_disco_items(GSList *items, const char *jid)
{
    cons_show_disco_items(items, jid);
    ui_current_page_off();
}

void
handle_room_invite(jabber_invite_t invite_type,
    const char * const invitor, const char * const room,
    const char * const reason)
{
    Jid *room_jid = jid_create(room);
    if (!muc_room_is_active(room_jid) && !muc_invites_include(room)) {
        cons_show_room_invite(invitor, room, reason);
        muc_add_invite(room);
        ui_current_page_off();
    }
    jid_destroy(room_jid);
}

void
handle_room_broadcast(const char *const room_jid,
    const char * const message)
{
    ui_room_broadcast(room_jid, message);
    ui_current_page_off();
}

void
handle_room_subject(const char * const room_jid, const char * const subject)
{
    ui_room_subject(room_jid, subject);
    ui_current_page_off();
}

void
handle_room_history(const char * const room_jid, const char * const nick,
    GTimeVal tv_stamp, const char * const message)
{
    ui_room_history(room_jid, nick, tv_stamp, message);
    ui_current_page_off();
}

void
handle_room_message(const char * const room_jid, const char * const nick,
    const char * const message)
{
    char *new_message = NULL;
    if (g_strcmp0(nick, muc_get_room_nick(room_jid)) != 0) {
        new_message = plugins_on_room_message_received(room_jid, nick, message);
    } else {
        new_message = strdup(message);
    }

    ui_room_message(room_jid, nick, new_message);
    ui_current_page_off();

    if (prefs_get_boolean(PREF_GRLOG)) {
        Jid *jid = jid_create(jabber_get_fulljid());
        groupchat_log_chat(jid->barejid, room_jid, nick, message);
        jid_destroy(jid);
    }

    free(new_message);
}

void
handle_duck_result(const char * const result)
{
    ui_duck_result(result);
    ui_current_page_off();
}

void
handle_incoming_message(char *from, char *message, gboolean priv)
{
    char *plugin_message = NULL;

#ifdef PROF_HAVE_LIBOTR
    gboolean was_decrypted = FALSE;
    char *decrypted;
    if (!priv) {
        decrypted = otr_decrypt_message(from, message, &was_decrypted);
        // internal OTR message
        if (decrypted == NULL) {
            return;
        }
    } else {
        decrypted = message;
    }

    if (priv) {
        Jid *jid = jid_create(from);
        char *room = jid->barejid;
        char *nick = jid->resourcepart;
        plugin_message = plugins_on_private_message_received(room, nick, decrypted);
        jid_destroy(jid);
    } else {
        plugin_message = plugins_on_message_received(from, decrypted);
    }

    ui_incoming_msg(from, plugin_message, NULL, priv);
    ui_current_page_off();

    if (prefs_get_boolean(PREF_CHLOG) && !priv) {
        Jid *from_jid = jid_create(from);
        const char *jid = jabber_get_fulljid();
        Jid *jidp = jid_create(jid);

        if (!was_decrypted || (strcmp(prefs_get_string(PREF_OTR_LOG), "on") == 0)) {
            chat_log_chat(jidp->barejid, from_jid->barejid, plugin_message, PROF_IN_LOG, NULL);
        } else if (strcmp(prefs_get_string(PREF_OTR_LOG), "redact") == 0) {
            chat_log_chat(jidp->barejid, from_jid->barejid, "[redacted]", PROF_IN_LOG, NULL);
        }

        jid_destroy(jidp);
        jid_destroy(from_jid);
    }

    if (!priv)
        otr_free_message(decrypted);
#else
    if (priv) {
        Jid *jid = jid_create(from);
        char *room = jid->barejid;
        char *nick = jid->resourcepart;
        plugin_message = plugins_on_private_message_received(room, nick, message);
        jid_destroy(jid);
    } else {
        plugin_message = plugins_on_message_received(from, message);
    }

    ui_incoming_msg(from, plugin_message, NULL, priv);
    ui_current_page_off();

    if (prefs_get_boolean(PREF_CHLOG) && !priv) {
        Jid *from_jid = jid_create(from);
        const char *jid = jabber_get_fulljid();
        Jid *jidp = jid_create(jid);
        chat_log_chat(jidp->barejid, from_jid->barejid, plugin_message, PROF_IN_LOG, NULL);
        jid_destroy(jidp);
        jid_destroy(from_jid);
    }

#endif
    free(plugin_message);
}

void
handle_delayed_message(char *from, char *message, GTimeVal tv_stamp,
    gboolean priv)
{
    char *new_message = NULL;

    if (priv) {
        Jid *jid = jid_create(from);
        char *room = jid->barejid;
        char *nick = jid->resourcepart;
        new_message = plugins_on_private_message_received(room, nick, message);
        jid_destroy(jid);
    } else {
        new_message = plugins_on_message_received(from, message);
    }

    ui_incoming_msg(from, new_message, &tv_stamp, priv);
    ui_current_page_off();

    if (prefs_get_boolean(PREF_CHLOG) && !priv) {
        Jid *from_jid = jid_create(from);
        const char *jid = jabber_get_fulljid();
        Jid *jidp = jid_create(jid);
        chat_log_chat(jidp->barejid, from_jid->barejid, new_message, PROF_IN_LOG, &tv_stamp);
        jid_destroy(jidp);
        jid_destroy(from_jid);
    }

    free(new_message);
}

void
handle_typing(char *from)
{
    ui_contact_typing(from);
    ui_current_page_off();
}

void
handle_gone(const char * const from)
{
    ui_recipient_gone(from);
    ui_current_page_off();
}

void
handle_subscription(const char *from, jabber_subscr_t type)
{
    switch (type) {
    case PRESENCE_SUBSCRIBE:
        /* TODO: auto-subscribe if needed */
        cons_show("Received authorization request from %s", from);
        log_info("Received authorization request from %s", from);
        ui_print_system_msg_from_recipient(from, "Authorization request, type '/sub allow' to accept or '/sub deny' to reject");
        ui_current_page_off();
        if (prefs_get_boolean(PREF_NOTIFY_SUB)) {
            notify_subscription(from);
        }
        break;
    case PRESENCE_SUBSCRIBED:
        cons_show("Subscription received from %s", from);
        log_info("Subscription received from %s", from);
        ui_print_system_msg_from_recipient(from, "Subscribed");
        ui_current_page_off();
        break;
    case PRESENCE_UNSUBSCRIBED:
        cons_show("%s deleted subscription", from);
        log_info("%s deleted subscription", from);
        ui_print_system_msg_from_recipient(from, "Unsubscribed");
        ui_current_page_off();
        break;
    default:
        /* unknown type */
        break;
    }
}

void
handle_contact_offline(char *barejid, char *resource, char *status)
{
    gboolean updated = roster_contact_offline(barejid, resource, status);

    if (resource != NULL && updated) {
        char *show_console = prefs_get_string(PREF_STATUSES_CONSOLE);
        char *show_chat_win = prefs_get_string(PREF_STATUSES_CHAT);
        Jid *jid = jid_create_from_bare_and_resource(barejid, resource);
        PContact contact = roster_get_contact(barejid);
        if (p_contact_subscription(contact) != NULL) {
            if (strcmp(p_contact_subscription(contact), "none") != 0) {

                // show in console if "all"
                if (g_strcmp0(show_console, "all") == 0) {
                    cons_show_contact_offline(contact, resource, status);

                // show in console of "online"
                } else if (g_strcmp0(show_console, "online") == 0) {
                    cons_show_contact_offline(contact, resource, status);
                }

                // show in chat win if "all"
                if (g_strcmp0(show_chat_win, "all") == 0) {
                    ui_chat_win_contact_offline(contact, resource, status);

                // show in char win if "online" and presence online
                } else if (g_strcmp0(show_chat_win, "online") == 0) {
                    ui_chat_win_contact_offline(contact, resource, status);
                }
            }
        }
        jid_destroy(jid);
    }
}

void
handle_contact_online(char *barejid, Resource *resource,
    GDateTime *last_activity)
{
    gboolean updated = roster_update_presence(barejid, resource, last_activity);

    if (updated) {
        char *show_console = prefs_get_string(PREF_STATUSES_CONSOLE);
        char *show_chat_win = prefs_get_string(PREF_STATUSES_CHAT);
        PContact contact = roster_get_contact(barejid);
        if (p_contact_subscription(contact) != NULL) {
            if (strcmp(p_contact_subscription(contact), "none") != 0) {

                // show in console if "all"
                if (g_strcmp0(show_console, "all") == 0) {
                    cons_show_contact_online(contact, resource, last_activity);

                // show in console of "online" and presence online
                } else if (g_strcmp0(show_console, "online") == 0 &&
                        resource->presence == RESOURCE_ONLINE) {
                    cons_show_contact_online(contact, resource, last_activity);

                }

                // show in chat win if "all"
                if (g_strcmp0(show_chat_win, "all") == 0) {
                    ui_chat_win_contact_online(contact, resource, last_activity);

                // show in char win if "online" and presence online
                } else if (g_strcmp0(show_chat_win, "online") == 0 &&
                        resource->presence == RESOURCE_ONLINE) {
                    ui_chat_win_contact_online(contact, resource, last_activity);
                }
            }
        }
    }
}

void
handle_leave_room(const char * const room)
{
    muc_leave_room(room);
}

void
handle_room_nick_change(const char * const room,
    const char * const nick)
{
    ui_room_nick_change(room, nick);
    ui_current_page_off();
}

void
handle_room_roster_complete(const char * const room)
{
    muc_set_roster_received(room);
    GList *roster = muc_get_roster(room);
    ui_room_roster(room, roster, NULL);
    ui_current_page_off();
}

void
handle_room_member_presence(const char * const room,
    const char * const nick, const char * const show,
    const char * const status, const char * const caps_str)
{
    gboolean updated = muc_add_to_roster(room, nick, show, status, caps_str);

    if (updated) {
        gboolean show_muc = prefs_get_boolean(PREF_STATUSES_MUC);
        if (show_muc) {
            ui_room_member_presence(room, nick, show, status);
            ui_current_page_off();
        }
    }
}

void
handle_room_member_online(const char * const room, const char * const nick,
    const char * const show, const char * const status,
    const char * const caps_str)
{
    muc_add_to_roster(room, nick, show, status, caps_str);
    ui_room_member_online(room, nick, show, status);
    ui_current_page_off();
}

void
handle_room_member_offline(const char * const room, const char * const nick,
    const char * const show, const char * const status)
{
    muc_remove_from_roster(room, nick);
    ui_room_member_offline(room, nick);
    ui_current_page_off();
}

void
handle_room_member_nick_change(const char * const room,
    const char * const old_nick, const char * const nick)
{
    ui_room_member_nick_change(room, old_nick, nick);
    ui_current_page_off();
}

void
handle_group_add(const char * const contact,
    const char * const group)
{
    ui_group_added(contact, group);
    ui_current_page_off();
}

void
handle_group_remove(const char * const contact,
    const char * const group)
{
    ui_group_removed(contact, group);
    ui_current_page_off();
}

void
handle_roster_remove(const char * const barejid)
{
    ui_roster_remove(barejid);
    ui_current_page_off();
}

void
handle_roster_add(const char * const barejid, const char * const name)
{
    ui_roster_add(barejid, name);
    ui_current_page_off();
}

void
handle_autoping_cancel(void)
{
    prefs_set_autoping(0);
    cons_show_error("Server ping not supported, autoping disabled.");
    ui_current_page_off();
}<|MERGE_RESOLUTION|>--- conflicted
+++ resolved
@@ -34,13 +34,8 @@
 
 #include "ui/windows.h"
 
-<<<<<<< HEAD
 #ifdef PROF_HAVE_LIBOTR
-#include "otr.h"
-=======
-#ifdef HAVE_LIBOTR
 #include "otr/otr.h"
->>>>>>> 9ff7a2a1
 #endif
 
 // handle presence stanza errors

/*
 * profanity.h
 *
 * Copyright (C) 2012, 2013 James Booth <boothj5@gmail.com>
 *
 * This file is part of Profanity.
 *
 * Profanity is free software: you can redistribute it and/or modify
 * it under the terms of the GNU General Public License as published by
 * the Free Software Foundation, either version 3 of the License, or
 * (at your option) any later version.
 *
 * Profanity is distributed in the hope that it will be useful,
 * but WITHOUT ANY WARRANTY; without even the implied warranty of
 * MERCHANTABILITY or FITNESS FOR A PARTICULAR PURPOSE.  See the
 * GNU General Public License for more details.
 *
 * You should have received a copy of the GNU General Public License
 * along with Profanity.  If not, see <http://www.gnu.org/licenses/>.
 *
 */

#ifndef PROFANITY_H
#define PROFANITY_H

#include "resource.h"
#include "xmpp/xmpp.h"

void prof_run(const int disable_tls, char *log_level, char *account_name);

void prof_handle_idle(void);
void prof_handle_activity(void);
<<<<<<< HEAD
void prof_handle_version_result(const char * const jid,
    const char * const presence, const char * const name,
    const char * const version, const char * const os);
void prof_handle_room_list(GSList *rooms, const char *conference_node);
void prof_handle_disco_items(GSList *items, const char *jid);
void prof_handle_disco_info(const char *from, GSList *identities,
    GSList *features);
void prof_handle_duck_help(const char * const result);
void prof_handle_duck_result(const char * const result);
void prof_handle_roster_add(const char * const barejid, const char * const name);
void prof_handle_roster_remove(const char * const barejid);
void prof_handle_already_in_group(const char * const contact, const char * const group);
void prof_handle_not_in_group(const char * const contact, const char * const group);
void prof_handle_group_add(const char * const contact, const char * const group);
void prof_handle_group_remove(const char * const contact, const char * const group);
gboolean prof_process_input(char *inp);
=======
>>>>>>> db973457

#endif<|MERGE_RESOLUTION|>--- conflicted
+++ resolved
@@ -30,24 +30,6 @@
 
 void prof_handle_idle(void);
 void prof_handle_activity(void);
-<<<<<<< HEAD
-void prof_handle_version_result(const char * const jid,
-    const char * const presence, const char * const name,
-    const char * const version, const char * const os);
-void prof_handle_room_list(GSList *rooms, const char *conference_node);
-void prof_handle_disco_items(GSList *items, const char *jid);
-void prof_handle_disco_info(const char *from, GSList *identities,
-    GSList *features);
-void prof_handle_duck_help(const char * const result);
-void prof_handle_duck_result(const char * const result);
-void prof_handle_roster_add(const char * const barejid, const char * const name);
-void prof_handle_roster_remove(const char * const barejid);
-void prof_handle_already_in_group(const char * const contact, const char * const group);
-void prof_handle_not_in_group(const char * const contact, const char * const group);
-void prof_handle_group_add(const char * const contact, const char * const group);
-void prof_handle_group_remove(const char * const contact, const char * const group);
 gboolean prof_process_input(char *inp);
-=======
->>>>>>> db973457
 
 #endif
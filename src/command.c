--- conflicted
+++ resolved
@@ -89,11 +89,7 @@
     { "/help", _cmd_help }
 };
 
-<<<<<<< HEAD
-static const int num_cmds = 18;
-=======
 static const int num_cmds = 19;
->>>>>>> f58d8a2d
     
 gboolean
 process_input(char *inp)

--- conflicted
+++ resolved
@@ -22,14 +22,10 @@
 #include <string.h>
 #include <glib.h>
 
-<<<<<<< HEAD
 #include "prof_config.h"
-=======
-#include "config.h"
-#ifdef HAVE_GIT_VERSION
+#ifdef PROF_HAVE_GIT_VERSION
 #include "gitversion.c"
 #endif
->>>>>>> ee8ff948
 
 #include "profanity.h"
 
@@ -62,23 +58,17 @@
     g_option_context_free(context);
 
     if (version == TRUE) {
-<<<<<<< HEAD
-        g_print("Profanity, version %s\n", PROF_PACKAGE_VERSION);
-        g_print("Copyright (C) 2012, 2013 James Booth <%s>.\n", PROF_PACKAGE_BUGREPORT);
-=======
-
-        if (strcmp(PACKAGE_STATUS, "development") == 0) {
-#ifdef HAVE_GIT_VERSION
-            g_print("Profanity, version %sdev.%s.%s\n", PACKAGE_VERSION, PROF_GIT_BRANCH, PROF_GIT_REVISION);
+        if (strcmp(PROF_PACKAGE_STATUS, "development") == 0) {
+#ifdef PROF_HAVE_GIT_VERSION
+            g_print("Profanity, version %sdev.%s.%s\n", PROF_PACKAGE_VERSION, PROF_GIT_BRANCH, PROF_GIT_REVISION);
 #else
-            g_print("Profanity, version %sdev\n", PACKAGE_VERSION);
+            g_print("Profanity, version %sdev\n", PROF_PACKAGE_VERSION);
 #endif
         } else {
-            g_print("Profanity, version %s\n", PACKAGE_VERSION);
+            g_print("Profanity, version %s\n", PROF_PACKAGE_VERSION);
         }
 
-        g_print("Copyright (C) 2012, 2013 James Booth <%s>.\n", PACKAGE_BUGREPORT);
->>>>>>> ee8ff948
+        g_print("Copyright (C) 2012, 2013 James Booth <%s>.\n", PROF_PACKAGE_BUGREPORT);
         g_print("License GPLv3+: GNU GPL version 3 or later <http://gnu.org/licenses/gpl.html>\n");
         g_print("\n");
         g_print("This is free software; you are free to change and redistribute it.\n");

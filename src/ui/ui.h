--- conflicted
+++ resolved
@@ -256,12 +256,8 @@
 void (*notify_remind)(void);
 void (*notify_invite)(const char * const from, const char * const room,
     const char * const reason);
-<<<<<<< HEAD
-void notify_subscription(const char * const from);
-void notify(const char * const message, int timeout,
+void (*notify)(const char * const message, int timeout,
     const char * const category);
-=======
 void (*notify_subscription)(const char * const from);
->>>>>>> 3fbd45bd
 
 #endif
/*
 * core.c
 *
 * Copyright (C) 2012, 2013 James Booth <boothj5@gmail.com>
 *
 * This file is part of Profanity.
 *
 * Profanity is free software: you can redistribute it and/or modify
 * it under the terms of the GNU General Public License as published by
 * the Free Software Foundation, either version 3 of the License, or
 * (at your option) any later version.
 *
 * Profanity is distributed in the hope that it will be useful,
 * but WITHOUT ANY WARRANTY; without even the implied warranty of
 * MERCHANTABILITY or FITNESS FOR A PARTICULAR PURPOSE.  See the
 * GNU General Public License for more details.
 *
 * You should have received a copy of the GNU General Public License
 * along with Profanity.  If not, see <http://www.gnu.org/licenses/>.
 *
 */

#include "prof_config.h"

#ifdef PROF_HAVE_GIT_VERSION
#include "gitversion.c"
#endif

#include <stdlib.h>
#include <string.h>
#ifdef PROF_HAVE_LIBXSS
#include <X11/extensions/scrnsaver.h>
#endif
#include <glib.h>
#ifdef PROF_HAVE_NCURSESW_NCURSES_H
#include <ncursesw/ncurses.h>
#elif PROF_HAVE_NCURSES_H
#include <ncurses.h>
#endif

#include "chat_session.h"
#include "command/command.h"
#include "common.h"
#include "config/preferences.h"
#include "config/theme.h"
#include "contact.h"
#include "roster_list.h"
#include "jid.h"
#include "log.h"
#include "muc.h"
#include "ui/ui.h"
#include "ui/window.h"
#include "ui/windows.h"
#include "xmpp/xmpp.h"
#include "plugins/plugins.h"

static char *win_title;

#ifdef PROF_HAVE_LIBXSS
static Display *display;
#endif

static GTimer *ui_idle_time;

static void _win_show_user(WINDOW *win, const char * const user, const int colour);
static void _win_show_message(WINDOW *win, const char * const message);
static void _win_handle_switch(const wint_t * const ch);
static void _win_handle_page(const wint_t * const ch);
static void _win_show_history(WINDOW *win, int win_index,
    const char * const contact);
static void _ui_draw_win_title(void);

void
ui_init(void)
{
    log_info("Initialising UI");
    initscr();
    raw();
    keypad(stdscr, TRUE);
    if (prefs_get_boolean(PREF_MOUSE)) {
        mousemask(ALL_MOUSE_EVENTS, NULL);
        mouseinterval(5);
    }
    ui_load_colours();
    refresh();
    create_title_bar();
    create_status_bar();
    status_bar_active(1);
    create_input_window();
    wins_init();
    cons_about();
    notifier_init();
#ifdef PROF_HAVE_LIBXSS
    display = XOpenDisplay(0);
#endif
    ui_idle_time = g_timer_new();
    wins_refresh_current();
}

void
ui_refresh(void)
{
    _ui_draw_win_title();
    title_bar_refresh();
    status_bar_refresh();
    inp_put_back();
}

unsigned long
ui_get_idle_time(void)
{
// if compiled with libxss, get the x sessions idle time
#ifdef PROF_HAVE_LIBXSS
    XScreenSaverInfo *info = XScreenSaverAllocInfo();
    if (info != NULL && display != NULL) {
        XScreenSaverQueryInfo(display, DefaultRootWindow(display), info);
        unsigned long result = info->idle;
        XFree(info);
        return result;
    }
// if no libxss or xss idle time failed, use profanity idle time
#endif
    gdouble seconds_elapsed = g_timer_elapsed(ui_idle_time, NULL);
    unsigned long ms_elapsed = seconds_elapsed * 1000.0;
    return ms_elapsed;
}

void
ui_reset_idle_time(void)
{
    g_timer_start(ui_idle_time);
}

void
ui_close(void)
{
    notifier_uninit();
    wins_destroy();
    endwin();
}

void
ui_resize(const int ch, const char * const input, const int size)
{
    log_info("Resizing UI");
    title_bar_resize();
    status_bar_resize();
    wins_resize_all();
    inp_win_resize(input, size);
    wins_refresh_current();
}

void
ui_load_colours(void)
{
    if (has_colors()) {
        use_default_colors();
        start_color();
        theme_init_colours();
    }
}

gboolean
ui_win_exists(int index)
{
    ProfWin *window = wins_get_by_num(index);
    return (window != NULL);
}

gboolean
ui_duck_exists(void)
{
    return wins_duck_exists();
}

void
ui_contact_typing(const char * const barejid)
{
    ProfWin *window = wins_get_by_recipient(barejid);

    if (prefs_get_boolean(PREF_INTYPE)) {
        // no chat window for user
        if (window == NULL) {
            cons_show_typing(barejid);

        // have chat window but not currently in it
        } else if (!wins_is_current(window)) {
            cons_show_typing(barejid);
            wins_refresh_current();

        // in chat window with user
        } else {
            title_bar_set_typing(TRUE);
            title_bar_draw();

            int num = wins_get_num(window);
            status_bar_active(num);
            wins_refresh_current();
       }
    }

    if (prefs_get_boolean(PREF_NOTIFY_TYPING)) {
        PContact contact = roster_get_contact(barejid);
        char const *display_usr = NULL;
        if (p_contact_name(contact) != NULL) {
            display_usr = p_contact_name(contact);
        } else {
            display_usr = barejid;
        }
        notify_typing(display_usr);
    }
}

GSList *
ui_get_recipients(void)
{
    GSList *recipients = wins_get_chat_recipients();
    return recipients;
}

void
ui_incoming_msg(const char * const from, const char * const message,
    GTimeVal *tv_stamp, gboolean priv)
{
    char *new_message = plugins_before_message_displayed(message);

    gboolean win_created = FALSE;
    char *display_from = NULL;
    win_type_t win_type;

    if (priv) {
        win_type = WIN_PRIVATE;
        display_from = get_nick_from_full_jid(from);
    } else {
        win_type = WIN_CHAT;
        PContact contact = roster_get_contact(from);
        if (contact != NULL) {
            if (p_contact_name(contact) != NULL) {
                display_from = strdup(p_contact_name(contact));
            } else {
                display_from = strdup(from);
            }
        } else {
            display_from = strdup(from);
        }
    }

    ProfWin *window = wins_get_by_recipient(from);
    if (window == NULL) {
        window = wins_new(from, win_type);
        win_created = TRUE;
    }

    int num = wins_get_num(window);

    // currently viewing chat window with sender
    if (wins_is_current(window)) {
<<<<<<< HEAD
        if (tv_stamp == NULL) {
            window->print_time(window, '-');
        } else {
            GDateTime *time = g_date_time_new_from_timeval_utc(tv_stamp);
            gchar *date_fmt = g_date_time_format(time, "%H:%M:%S");
            wattron(window->win, COLOUR_TIME);
            wprintw(window->win, "%s - ", date_fmt);
            wattroff(window->win, COLOUR_TIME);
            g_date_time_unref(time);
            g_free(date_fmt);
        }

        if (strncmp(message, "/me ", 4) == 0) {
            wattron(window->win, COLOUR_THEM);
            wprintw(window->win, "*%s ", display_from);
            waddstr(window->win, message + 4);
            wprintw(window->win, "\n");
            wattroff(window->win, COLOUR_THEM);
        } else {
            _win_show_user(window->win, display_from, 1);
            _win_show_message(window->win, new_message);
        }
=======
        window->print_incoming_message(window, tv_stamp, display_from, message);
>>>>>>> 2490f5b4
        title_bar_set_typing(FALSE);
        title_bar_draw();
        status_bar_active(num);
        wins_refresh_current();

    // not currently viewing chat window with sender
    } else {
        status_bar_new(num);
        cons_show_incoming_message(display_from, num);
        if (prefs_get_boolean(PREF_FLASH))
            flash();

        window->unread++;
        if (prefs_get_boolean(PREF_CHLOG) && prefs_get_boolean(PREF_HISTORY)) {
            _win_show_history(window->win, num, from);
        }

        // show users status first, when receiving message via delayed delivery
        if ((tv_stamp != NULL) && (win_created)) {
            PContact pcontact = roster_get_contact(from);
            if (pcontact != NULL) {
                win_show_contact(window, pcontact);
            }
        }

<<<<<<< HEAD
        if (strncmp(message, "/me ", 4) == 0) {
            wattron(window->win, COLOUR_THEM);
            wprintw(window->win, "*%s ", display_from);
            waddstr(window->win, message + 4);
            wprintw(window->win, "\n");
            wattroff(window->win, COLOUR_THEM);
        } else {
            _win_show_user(window->win, display_from, 1);
            _win_show_message(window->win, new_message);
        }
=======
        window->print_incoming_message(window, tv_stamp, display_from, message);
>>>>>>> 2490f5b4
    }

    int ui_index = num;
    if (ui_index == 10) {
        ui_index = 0;
    }

    if (prefs_get_boolean(PREF_BEEP))
        beep();
    if (prefs_get_boolean(PREF_NOTIFY_MESSAGE))
        notify_message(display_from, ui_index);

    free(display_from);
}

void
ui_roster_add(const char * const barejid, const char * const name)
{
    if (name != NULL) {
        cons_show("Roster item added: %s (%s)", barejid, name);
    } else {
        cons_show("Roster item added: %s", barejid);
    }
}

void
ui_roster_remove(const char * const barejid)
{
    cons_show("Roster item removed: %s", barejid);
}

void
ui_contact_already_in_group(const char * const contact, const char * const group)
{
    cons_show("%s already in group %s", contact, group);
}

void
ui_contact_not_in_group(const char * const contact, const char * const group)
{
    cons_show("%s is not currently in group %s", contact, group);
}

void
ui_group_added(const char * const contact, const char * const group)
{
    cons_show("%s added to group %s", contact, group);
}

void
ui_group_removed(const char * const contact, const char * const group)
{
    cons_show("%s removed from group %s", contact, group);
}

void
ui_handle_error_message(const char * const from, const char * const err_msg)
{
    if (err_msg == NULL) {
        cons_show_error("Unknown error received from service.");
    } else {
        ProfWin *current = wins_get_current();
        gboolean handled = current->handle_error_message(current, from, err_msg);
        if (handled != TRUE) {
            cons_show_error("Error received from server: %s", err_msg);
        }
    }

    ui_print_error_from_recipient(from, err_msg);
}

void
ui_contact_online(const char * const barejid, const char * const resource,
    const char * const show, const char * const status, GDateTime *last_activity)
{
    PContact contact = roster_get_contact(barejid);
    char *display_str = p_contact_create_display_string(contact, resource);

    ProfWin *console = wins_get_console();
    win_show_status_string(console, display_str, show, status, last_activity,
        "++", "online");

    ProfWin *window = wins_get_by_recipient(barejid);
    if (window != NULL) {
        win_show_status_string(window, display_str, show, status,
            last_activity, "++", "online");
    }

    free(display_str);

    if (wins_is_current(console)) {
        wins_refresh_current();
    } else if ((window != NULL) && (wins_is_current(window))) {
        wins_refresh_current();
    }
}

void
ui_contact_offline(const char * const from, const char * const show,
    const char * const status)
{
    Jid *jidp = jid_create(from);
    PContact contact = roster_get_contact(jidp->barejid);
    char *display_str = p_contact_create_display_string(contact, jidp->resourcepart);

    ProfWin *console = wins_get_console();
    win_show_status_string(console, display_str, show, status, NULL, "--",
        "offline");

    ProfWin *window = wins_get_by_recipient(jidp->barejid);
    if (window != NULL) {
        win_show_status_string(window, display_str, show, status, NULL, "--",
            "offline");
    }

    jid_destroy(jidp);
    free(display_str);

    if (wins_is_current(console)) {
        wins_refresh_current();
    } else if ((window != NULL) && (wins_is_current(window))) {
        wins_refresh_current();
    }
}

void
ui_disconnected(void)
{
    wins_lost_connection();
    title_bar_set_status(CONTACT_OFFLINE);
    status_bar_clear_message();
    status_bar_refresh();
}

void
ui_handle_special_keys(const wint_t * const ch, const char * const inp,
    const int size)
{
    _win_handle_switch(ch);
    _win_handle_page(ch);
    if (*ch == KEY_RESIZE) {
        ui_resize(*ch, inp, size);
    }

}

void
ui_close_connected_win(int index)
{
    win_type_t win_type = ui_win_type(index);
    if (win_type == WIN_MUC) {
        char *room_jid = ui_recipient(index);
        presence_leave_chat_room(room_jid);
    } else if ((win_type == WIN_CHAT) || (win_type == WIN_PRIVATE)) {

        if (prefs_get_boolean(PREF_STATES)) {
            char *recipient = ui_recipient(index);

            // send <gone/> chat state before closing
            if (chat_session_get_recipient_supports(recipient)) {
                chat_session_set_gone(recipient);
                message_send_gone(recipient);
                chat_session_end(recipient);
            }
        }
    }
}

int
ui_close_all_wins(void)
{
    int count = 0;
    jabber_conn_status_t conn_status = jabber_get_connection_status();

    GList *win_nums = wins_get_nums();
    GList *curr = win_nums;

    while (curr != NULL) {
        int num = GPOINTER_TO_INT(curr->data);
        if (num != 1) {
            if (conn_status == JABBER_CONNECTED) {
                ui_close_connected_win(num);
            }
            ui_close_win(num);
            count++;
        }
        curr = g_list_next(curr);
    }

    g_list_free(curr);
    g_list_free(win_nums);

    return count;
}

int
ui_close_read_wins(void)
{
    int count = 0;
    jabber_conn_status_t conn_status = jabber_get_connection_status();

    GList *win_nums = wins_get_nums();
    GList *curr = win_nums;

    while (curr != NULL) {
        int num = GPOINTER_TO_INT(curr->data);
        if ((num != 1) && (ui_win_unread(num) == 0)) {
            if (conn_status == JABBER_CONNECTED) {
                ui_close_connected_win(num);
            }
            ui_close_win(num);
            count++;
        }
        curr = g_list_next(curr);
    }

    g_list_free(curr);
    g_list_free(win_nums);

    return count;
}

void
ui_switch_win(const int i)
{
    ui_current_page_off();
    ProfWin *new_current = wins_get_by_num(i);
    if (new_current != NULL) {
        wins_set_current_by_num(i);
        ui_current_page_off();

        new_current->unread = 0;

        if (i == 1) {
            title_bar_title();
            status_bar_current(1);
            status_bar_active(1);
        } else {
            PContact contact = roster_get_contact(new_current->from);
            if (contact != NULL) {
                if (p_contact_name(contact) != NULL) {
                    title_bar_set_recipient(p_contact_name(contact));
                } else {
                    title_bar_set_recipient(new_current->from);
                }
            } else {
                title_bar_set_recipient(new_current->from);
            }
            title_bar_draw();
            status_bar_current(i);
            status_bar_active(i);
        }
        wins_refresh_current();
    }
}

void
ui_next_win(void)
{
    ui_current_page_off();
    ProfWin *new_current = wins_get_next();
    int i = wins_get_num(new_current);
    wins_set_current_by_num(i);
    ui_current_page_off();

    new_current->unread = 0;

    if (i == 1) {
        title_bar_title();
        status_bar_current(1);
        status_bar_active(1);
    } else {
        PContact contact = roster_get_contact(new_current->from);
        if (contact != NULL) {
            if (p_contact_name(contact) != NULL) {
                title_bar_set_recipient(p_contact_name(contact));
            } else {
                title_bar_set_recipient(new_current->from);
            }
        } else {
            title_bar_set_recipient(new_current->from);
        }
        title_bar_draw();
        status_bar_current(i);
        status_bar_active(i);
    }
    wins_refresh_current();
}

void
ui_previous_win(void)
{
    ui_current_page_off();
    ProfWin *new_current = wins_get_previous();
    int i = wins_get_num(new_current);
    wins_set_current_by_num(i);
    ui_current_page_off();

    new_current->unread = 0;

    if (i == 1) {
        title_bar_title();
        status_bar_current(1);
        status_bar_active(1);
    } else {
        PContact contact = roster_get_contact(new_current->from);
        if (contact != NULL) {
            if (p_contact_name(contact) != NULL) {
                title_bar_set_recipient(p_contact_name(contact));
            } else {
                title_bar_set_recipient(new_current->from);
            }
        } else {
            title_bar_set_recipient(new_current->from);
        }
        title_bar_draw();
        status_bar_current(i);
        status_bar_active(i);
    }
    wins_refresh_current();
}

void
ui_clear_current(void)
{
    wins_clear_current();
}

void
ui_close_current(void)
{
    int current_index = wins_get_current_num();
    status_bar_inactive(current_index);
    wins_close_current();
    status_bar_current(1);
    status_bar_active(1);
    title_bar_title();
}

void
ui_close_win(int index)
{
    wins_close_by_num(index);
    status_bar_current(1);
    status_bar_active(1);
    title_bar_title();

    wins_refresh_current();
}

void
ui_tidy_wins(void)
{
    gboolean tidied = wins_tidy();

    if (tidied) {
        cons_show("Windows tidied.");
    } else {
        cons_show("No tidy needed.");
    }
}

void
ui_prune_wins(void)
{
    jabber_conn_status_t conn_status = jabber_get_connection_status();
    gboolean pruned = FALSE;

    GSList *recipients = wins_get_prune_recipients();
    if (recipients != NULL) {
        pruned = TRUE;
    }
    GSList *curr = recipients;
    while (curr != NULL) {
        char *recipient = curr->data;

        if (conn_status == JABBER_CONNECTED) {
            if (prefs_get_boolean(PREF_STATES)) {

                // send <gone/> chat state before closing
                if (chat_session_get_recipient_supports(recipient)) {
                    chat_session_set_gone(recipient);
                    message_send_gone(recipient);
                    chat_session_end(recipient);
                }
            }
        }

        ProfWin *window = wins_get_by_recipient(recipient);
        int num = wins_get_num(window);
        ui_close_win(num);

        curr = g_slist_next(curr);
    }

    if (recipients != NULL) {
        g_slist_free(recipients);
    }

    wins_tidy();
    if (pruned) {
        cons_show("Windows pruned.");
    } else {
        cons_show("No prune needed.");
    }
}

win_type_t
ui_current_win_type(void)
{
    ProfWin *current = wins_get_current();
    return current->type;
}

int
ui_current_win_index(void)
{
    return wins_get_current_num();
}

win_type_t
ui_win_type(int index)
{
    ProfWin *window = wins_get_by_num(index);
    return window->type;
}

char *
ui_recipient(int index)
{
    ProfWin *window = wins_get_by_num(index);
    return window->from;
}

char *
ui_current_recipient(void)
{
    ProfWin *current = wins_get_current();
    return current->from;
}

void
ui_current_print_line(const char * const msg, ...)
{
    ProfWin *current = wins_get_current();
    va_list arg;
    va_start(arg, msg);
    win_print_line(current, '-', 0, msg, arg);
    va_end(arg);
    win_refresh(current);
}

void
ui_current_error_line(const char * const msg)
{
    ProfWin *current = wins_get_current();
    win_print_line(current, '-', COLOUR_ERROR, msg);
    win_refresh(current);
}

void
ui_current_page_off(void)
{
    ProfWin *current = wins_get_current();
    win_page_off(current);
    win_refresh(current);
}

void
ui_print_error_from_recipient(const char * const from, const char *err_msg)
{
    if (from == NULL || err_msg == NULL)
        return;

    ProfWin *window = wins_get_by_recipient(from);
    if (window != NULL) {
        win_print_line(window, '-', COLOUR_ERROR, "%s", err_msg);
        if (wins_is_current(window)) {
            wins_refresh_current();
        }
    }
}

void
ui_print_system_msg_from_recipient(const char * const from, const char *message)
{
    int num = 0;
    char from_cpy[strlen(from) + 1];
    char *bare_jid;

    if (from == NULL || message == NULL)
        return;

    strcpy(from_cpy, from);
    bare_jid = strtok(from_cpy, "/");

    ProfWin *window = wins_get_by_recipient(bare_jid);
    if (window == NULL) {
        window = wins_new(bare_jid, WIN_CHAT);
        if (window != NULL) {
            num = wins_get_num(window);
            status_bar_active(num);
        } else {
            num = 0;
            window = wins_get_console();
            status_bar_active(1);
        }
    }

    win_print_time(window, '-');
    wprintw(window->win, "*%s %s\n", bare_jid, message);

    // this is the current window
    if (wins_is_current(window)) {
        wins_refresh_current();
    }
}

void
ui_recipient_gone(const char * const barejid)
{
    if (barejid == NULL)
        return;

    PContact contact = roster_get_contact(barejid);
    const char * display_usr = NULL;
    if (p_contact_name(contact) != NULL) {
        display_usr = p_contact_name(contact);
    } else {
        display_usr = barejid;
    }

    ProfWin *window = wins_get_by_recipient(barejid);
    if (window != NULL) {
        win_print_line(window, '!', COLOUR_GONE, "<- %s has left the conversation.", display_usr);
        if (wins_is_current(window)) {
            wins_refresh_current();
        }
    }
}

void
ui_new_chat_win(const char * const to)
{
    // if the contact is offline, show a message
    PContact contact = roster_get_contact(to);
    ProfWin *window = wins_get_by_recipient(to);
    int num = 0;

    // create new window
    if (window == NULL) {
        Jid *jid = jid_create(to);

        if (muc_room_is_active(jid)) {
            window = wins_new(to, WIN_PRIVATE);
        } else {
            window = wins_new(to, WIN_CHAT);
        }

        jid_destroy(jid);
        num = wins_get_num(window);

        if (prefs_get_boolean(PREF_CHLOG) && prefs_get_boolean(PREF_HISTORY)) {
            _win_show_history(window->win, num, to);
        }

        if (contact != NULL) {
            if (strcmp(p_contact_presence(contact), "offline") == 0) {
                const char * const show = p_contact_presence(contact);
                const char * const status = p_contact_status(contact);
                win_show_status_string(window, to, show, status, NULL, "--", "offline");
            }
        }
    } else {
        num = wins_get_num(window);
    }

    ui_switch_win(num);
}

void
ui_create_duck_win(void)
{
    ProfWin *window = wins_new("DuckDuckGo search", WIN_DUCK);
    int num = wins_get_num(window);
    ui_switch_win(num);
    win_print_line(window, '-', 0, "Type ':help' to find out more.");
}

void
ui_open_duck_win(void)
{
    ProfWin *window = wins_get_by_recipient("DuckDuckGo search");
    if (window != NULL) {
        int num = wins_get_num(window);
        ui_switch_win(num);
    }
}

void
ui_duck(const char * const query)
{
    ProfWin *window = wins_get_by_recipient("DuckDuckGo search");
    if (window != NULL) {
        win_print_time(window, '-');
        wprintw(window->win, "\n");
        win_print_time(window, '-');
        wattron(window->win, COLOUR_ME);
        wprintw(window->win, "Query  : ");
        wattroff(window->win, COLOUR_ME);
        wprintw(window->win, query);
        wprintw(window->win, "\n");
    }
}

void
ui_duck_result(const char * const result)
{
    ProfWin *window = wins_get_by_recipient("DuckDuckGo search");

    if (window != NULL) {
        win_print_time(window, '-');
        wattron(window->win, COLOUR_THEM);
        wprintw(window->win, "Result : ");
        wattroff(window->win, COLOUR_THEM);

        glong offset = 0;
        while (offset < g_utf8_strlen(result, -1)) {
            gchar *ptr = g_utf8_offset_to_pointer(result, offset);
            gunichar unichar = g_utf8_get_char(ptr);
            if (unichar == '\n') {
                wprintw(window->win, "\n");
                win_print_time(window, '-');
            } else {
                gchar *string = g_ucs4_to_utf8(&unichar, 1, NULL, NULL, NULL);
                if (string != NULL) {
                    wprintw(window->win, string);
                    g_free(string);
                }
            }

            offset++;
        }

        wprintw(window->win, "\n");
    }
}

void
ui_outgoing_msg(const char * const from, const char * const to,
    const char * const message)
{
    char *new_message = plugins_before_message_displayed(message);

    PContact contact = roster_get_contact(to);
    ProfWin *window = wins_get_by_recipient(to);
    int num = 0;

    // create new window
    if (window == NULL) {
        Jid *jid = jid_create(to);

        if (muc_room_is_active(jid)) {
            window = wins_new(to, WIN_PRIVATE);
        } else {
            window = wins_new(to, WIN_CHAT);
        }

        jid_destroy(jid);
        num = wins_get_num(window);

        if (prefs_get_boolean(PREF_CHLOG) && prefs_get_boolean(PREF_HISTORY)) {
            _win_show_history(window->win, num, to);
        }

        if (contact != NULL) {
            if (strcmp(p_contact_presence(contact), "offline") == 0) {
                const char const *show = p_contact_presence(contact);
                const char const *status = p_contact_status(contact);
                win_show_status_string(window, to, show, status, NULL, "--", "offline");
            }
        }

    // use existing window
    } else {
        num = wins_get_num(window);
    }

    win_print_time(window, '-');
    if (strncmp(message, "/me ", 4) == 0) {
        wattron(window->win, COLOUR_ME);
        wprintw(window->win, "*%s ", from);
        wprintw(window->win, "%s", message + 4);
        wprintw(window->win, "\n");
        wattroff(window->win, COLOUR_ME);
    } else {
        _win_show_user(window->win, from, 0);
        _win_show_message(window->win, new_message);
    }
    ui_switch_win(num);
}

void
ui_room_join(Jid *jid)
{
    ProfWin *window = wins_get_by_recipient(jid->barejid);
    int num = 0;

    // create new window
    if (window == NULL) {
        window = wins_new(jid->barejid, WIN_MUC);
    }

    num = wins_get_num(window);
    ui_switch_win(num);
}

void
ui_room_roster(const char * const room, GList *roster, const char * const presence)
{
    ProfWin *window = wins_get_by_recipient(room);

    win_print_time(window, '!');
    if ((roster == NULL) || (g_list_length(roster) == 0)) {
        wattron(window->win, COLOUR_ROOMINFO);
        if (presence == NULL) {
            wprintw(window->win, "Room is empty.\n");
        } else {
            wprintw(window->win, "No participants %s.\n", presence);
        }
        wattroff(window->win, COLOUR_ROOMINFO);
    } else {
        int length = g_list_length(roster);
        wattron(window->win, COLOUR_ROOMINFO);
        if (presence == NULL) {
            length++;
            wprintw(window->win, "%d participants: ", length);
            wattroff(window->win, COLOUR_ROOMINFO);
            wattron(window->win, COLOUR_ONLINE);
            wprintw(window->win, "%s", muc_get_room_nick(room));
            wprintw(window->win, ", ");
        } else {
            wprintw(window->win, "%d %s: ", length, presence);
            wattroff(window->win, COLOUR_ROOMINFO);
            wattron(window->win, COLOUR_ONLINE);
        }

        while (roster != NULL) {
            PContact member = roster->data;
            const char const *nick = p_contact_barejid(member);
            const char const *show = p_contact_presence(member);

            win_presence_colour_on(window, show);
            wprintw(window->win, "%s", nick);
            win_presence_colour_off(window, show);

            if (roster->next != NULL) {
                wprintw(window->win, ", ");
            }

            roster = g_list_next(roster);
        }

        wprintw(window->win, "\n");
        wattroff(window->win, COLOUR_ONLINE);
    }

    if (wins_is_current(window)) {
        wins_refresh_current();
    }
}

void
ui_room_member_offline(const char * const room, const char * const nick)
{
    ProfWin *window = wins_get_by_recipient(room);

    win_print_time(window, '!');
    wattron(window->win, COLOUR_OFFLINE);
    wprintw(window->win, "<- %s has left the room.\n", nick);
    wattroff(window->win, COLOUR_OFFLINE);

    if (wins_is_current(window)) {
        wins_refresh_current();
    }
}

void
ui_room_member_online(const char * const room, const char * const nick,
    const char * const show, const char * const status)
{
    ProfWin *window = wins_get_by_recipient(room);

    win_print_time(window, '!');
    wattron(window->win, COLOUR_ONLINE);
    wprintw(window->win, "-> %s has joined the room.\n", nick);
    wattroff(window->win, COLOUR_ONLINE);

    if (wins_is_current(window)) {
        wins_refresh_current();
    }
}

void
ui_room_member_presence(const char * const room, const char * const nick,
    const char * const show, const char * const status)
{
    ProfWin *window = wins_get_by_recipient(room);

    if (window != NULL) {
        win_show_status_string(window, nick, show, status, NULL, "++", "online");
    }

    if (wins_is_current(window)) {
        wins_refresh_current();
    }
}

void
ui_room_member_nick_change(const char * const room,
    const char * const old_nick, const char * const nick)
{
    ProfWin *window = wins_get_by_recipient(room);

    win_print_time(window, '!');
    wattron(window->win, COLOUR_THEM);
    wprintw(window->win, "** %s is now known as %s\n", old_nick, nick);
    wattroff(window->win, COLOUR_THEM);

    if (wins_is_current(window)) {
        wins_refresh_current();
    }
}

void
ui_room_nick_change(const char * const room, const char * const nick)
{
    ProfWin *window = wins_get_by_recipient(room);

    win_print_time(window, '!');
    wattron(window->win, COLOUR_ME);
    wprintw(window->win, "** You are now known as %s\n", nick);
    wattroff(window->win, COLOUR_ME);

    if (wins_is_current(window)) {
        wins_refresh_current();
    }
}

void
ui_room_history(const char * const room_jid, const char * const nick,
    GTimeVal tv_stamp, const char * const message)
{
    ProfWin *window = wins_get_by_recipient(room_jid);

    GDateTime *time = g_date_time_new_from_timeval_utc(&tv_stamp);
    gchar *date_fmt = g_date_time_format(time, "%H:%M:%S");
    wprintw(window->win, "%s - ", date_fmt);
    g_date_time_unref(time);
    g_free(date_fmt);

    if (strncmp(message, "/me ", 4) == 0) {
        wprintw(window->win, "*%s ", nick);
        waddstr(window->win, message + 4);
        wprintw(window->win, "\n");
    } else {
        wprintw(window->win, "%s: ", nick);
        _win_show_message(window->win, message);
    }

    if (wins_is_current(window)) {
        wins_refresh_current();
    }
}

void
ui_room_message(const char * const room_jid, const char * const nick,
    const char * const message)
{
    ProfWin *window = wins_get_by_recipient(room_jid);
    int num = wins_get_num(window);

    win_print_time(window, '-');
    if (strcmp(nick, muc_get_room_nick(room_jid)) != 0) {
        if (strncmp(message, "/me ", 4) == 0) {
            wattron(window->win, COLOUR_THEM);
            wprintw(window->win, "*%s ", nick);
            waddstr(window->win, message + 4);
            wprintw(window->win, "\n");
            wattroff(window->win, COLOUR_THEM);
        } else {
            _win_show_user(window->win, nick, 1);
            _win_show_message(window->win, message);
        }

    } else {
        if (strncmp(message, "/me ", 4) == 0) {
            wattron(window->win, COLOUR_ME);
            wprintw(window->win, "*%s ", nick);
            waddstr(window->win, message + 4);
            wprintw(window->win, "\n");
            wattroff(window->win, COLOUR_ME);
        } else {
            _win_show_user(window->win, nick, 0);
            _win_show_message(window->win, message);
        }
    }

    // currently in groupchat window
    if (wins_is_current(window)) {
        status_bar_active(num);
        wins_refresh_current();

    // not currenlty on groupchat window
    } else {
        status_bar_new(num);
        cons_show_incoming_message(nick, num);
        if (wins_get_current_num() == 0) {
            wins_refresh_current();
        }

        if (strcmp(nick, muc_get_room_nick(room_jid)) != 0) {
            if (prefs_get_boolean(PREF_FLASH)) {
                flash();
            }
        }

        window->unread++;
    }

    int ui_index = num;
    if (ui_index == 10) {
        ui_index = 0;
    }

    if (strcmp(nick, muc_get_room_nick(room_jid)) != 0) {
        if (prefs_get_boolean(PREF_BEEP)) {
            beep();
        }
        if (prefs_get_boolean(PREF_NOTIFY_MESSAGE)) {
            Jid *jidp = jid_create(room_jid);
            notify_room_message(nick, jidp->localpart, ui_index);
            jid_destroy(jidp);
        }
    }
}

void
ui_room_subject(const char * const room_jid, const char * const subject)
{
    ProfWin *window = wins_get_by_recipient(room_jid);
    int num = wins_get_num(window);

    win_print_time(window, '!');
    wattron(window->win, COLOUR_ROOMINFO);
    wprintw(window->win, "Room subject: ");
    wattroff(window->win, COLOUR_ROOMINFO);
    wprintw(window->win, "%s\n", subject);

    // currently in groupchat window
    if (wins_is_current(window)) {
        status_bar_active(num);
        wins_refresh_current();

    // not currenlty on groupchat window
    } else {
        status_bar_new(num);
    }
}

void
ui_room_broadcast(const char * const room_jid, const char * const message)
{
    ProfWin *window = wins_get_by_recipient(room_jid);
    int num = wins_get_num(window);

    win_print_time(window, '!');
    wattron(window->win, COLOUR_ROOMINFO);
    wprintw(window->win, "Room message: ");
    wattroff(window->win, COLOUR_ROOMINFO);
    wprintw(window->win, "%s\n", message);

    // currently in groupchat window
    if (wins_is_current(window)) {
        status_bar_active(num);
        wins_refresh_current();

    // not currenlty on groupchat window
    } else {
        status_bar_new(num);
    }
}

void
ui_status(void)
{
    char *recipient = ui_current_recipient();
    PContact pcontact = roster_get_contact(recipient);
    ProfWin *current = wins_get_current();

    if (pcontact != NULL) {
        win_show_contact(current, pcontact);
    } else {
        win_print_line(current, '-', 0, "Error getting contact info.");
    }
}

void
ui_status_private(void)
{
    Jid *jid = jid_create(ui_current_recipient());
    PContact pcontact = muc_get_participant(jid->barejid, jid->resourcepart);
    ProfWin *current = wins_get_current();

    if (pcontact != NULL) {
        win_show_contact(current, pcontact);
    } else {
        win_print_line(current, '-', 0, "Error getting contact info.");
    }

    jid_destroy(jid);
}

void
ui_status_room(const char * const contact)
{
    PContact pcontact = muc_get_participant(ui_current_recipient(), contact);
    ProfWin *current = wins_get_current();

    if (pcontact != NULL) {
        win_show_contact(current, pcontact);
    } else {
        win_print_line(current, '-', 0, "No such participant \"%s\" in room.", contact);
    }
}

gint
ui_unread(void)
{
    return wins_get_total_unread();
}

int
ui_win_unread(int index)
{
    ProfWin *window = wins_get_by_num(index);
    if (window != NULL) {
        return window->unread;
    } else {
        return 0;
    }
}

static void
_ui_draw_win_title(void)
{
    char new_win_title[100];

    GString *version_str = g_string_new("");

    if (prefs_get_boolean(PREF_TITLEBARVERSION)) {
        g_string_append(version_str, " ");
        g_string_append(version_str, PROF_PACKAGE_VERSION);
        if (strcmp(PROF_PACKAGE_STATUS, "development") == 0) {
#ifdef PROF_HAVE_GIT_VERSION
            g_string_append(version_str, "dev.");
            g_string_append(version_str, PROF_GIT_BRANCH);
            g_string_append(version_str, ".");
            g_string_append(version_str, PROF_GIT_REVISION);
#else
            g_string_append(version_str, "dev");
#endif
        }
    }

    jabber_conn_status_t status = jabber_get_connection_status();

    if (status == JABBER_CONNECTED) {
        const char * const jid = jabber_get_fulljid();
        gint unread = ui_unread();

        if (unread != 0) {
            snprintf(new_win_title, sizeof(new_win_title),
                "%c]0;%s%s (%d) - %s%c", '\033', "Profanity", version_str->str,
                unread, jid, '\007');
        } else {
            snprintf(new_win_title, sizeof(new_win_title),
                "%c]0;%s%s - %s%c", '\033', "Profanity", version_str->str, jid,
                '\007');
        }
    } else {
        snprintf(new_win_title, sizeof(new_win_title), "%c]0;%s%s%c", '\033',
            "Profanity", version_str->str, '\007');
    }

    g_string_free(version_str, TRUE);

    if (g_strcmp0(win_title, new_win_title) != 0) {
        // print to x-window title bar
        printf("%s", new_win_title);
        if (win_title != NULL) {
            free(win_title);
        }
        win_title = strdup(new_win_title);
    }
}

static void
_win_show_user(WINDOW *win, const char * const user, const int colour)
{
    if (colour)
        wattron(win, COLOUR_THEM);
    else
        wattron(win, COLOUR_ME);
    wprintw(win, "%s: ", user);
    if (colour)
        wattroff(win, COLOUR_THEM);
    else
        wattroff(win, COLOUR_ME);
}

static void
_win_show_message(WINDOW *win, const char * const message)
{
    waddstr(win, message);
    wprintw(win, "\n");
}

static void
_win_handle_switch(const wint_t * const ch)
{
    if (*ch == KEY_F(1)) {
        ui_switch_win(1);
    } else if (*ch == KEY_F(2)) {
        ui_switch_win(2);
    } else if (*ch == KEY_F(3)) {
        ui_switch_win(3);
    } else if (*ch == KEY_F(4)) {
        ui_switch_win(4);
    } else if (*ch == KEY_F(5)) {
        ui_switch_win(5);
    } else if (*ch == KEY_F(6)) {
        ui_switch_win(6);
    } else if (*ch == KEY_F(7)) {
        ui_switch_win(7);
    } else if (*ch == KEY_F(8)) {
        ui_switch_win(8);
    } else if (*ch == KEY_F(9)) {
        ui_switch_win(9);
    } else if (*ch == KEY_F(10)) {
        ui_switch_win(0);
    }
}

static void
_win_handle_page(const wint_t * const ch)
{
    ProfWin *current = wins_get_current();
    int rows = getmaxy(stdscr);
    int y = getcury(current->win);

    int page_space = rows - 4;
    int *page_start = &(current->y_pos);

    if (prefs_get_boolean(PREF_MOUSE)) {
        MEVENT mouse_event;

        if (*ch == KEY_MOUSE) {
            if (getmouse(&mouse_event) == OK) {

#ifdef PLATFORM_CYGWIN
                if (mouse_event.bstate & BUTTON5_PRESSED) { // mouse wheel down
#else
                if (mouse_event.bstate & BUTTON2_PRESSED) { // mouse wheel down
#endif
                    *page_start += 4;

                    // only got half a screen, show full screen
                    if ((y - (*page_start)) < page_space)
                        *page_start = y - page_space;

                    // went past end, show full screen
                    else if (*page_start >= y)
                        *page_start = y - page_space;

                    current->paged = 1;
                    wins_refresh_current();
                } else if (mouse_event.bstate & BUTTON4_PRESSED) { // mouse wheel up
                    *page_start -= 4;

                    // went past beginning, show first page
                    if (*page_start < 0)
                        *page_start = 0;

                    current->paged = 1;
                    wins_refresh_current();
                }
            }
        }
    }

    // page up
    if (*ch == KEY_PPAGE) {
        *page_start -= page_space;

        // went past beginning, show first page
        if (*page_start < 0)
            *page_start = 0;

        current->paged = 1;
        wins_refresh_current();

    // page down
    } else if (*ch == KEY_NPAGE) {
        *page_start += page_space;

        // only got half a screen, show full screen
        if ((y - (*page_start)) < page_space)
            *page_start = y - page_space;

        // went past end, show full screen
        else if (*page_start >= y)
            *page_start = y - page_space;

        current->paged = 1;
        wins_refresh_current();
    }
}

static void
_win_show_history(WINDOW *win, int win_index, const char * const contact)
{
    ProfWin *window = wins_get_by_num(win_index);
    if (!window->history_shown) {
        GSList *history = NULL;
        Jid *jid = jid_create(jabber_get_fulljid());
        history = chat_log_get_previous(jid->barejid, contact, history);
        jid_destroy(jid);
        while (history != NULL) {
            wprintw(win, "%s\n", history->data);
            history = g_slist_next(history);
        }
        window->history_shown = 1;

        g_slist_free_full(history, free);
    }
}<|MERGE_RESOLUTION|>--- conflicted
+++ resolved
@@ -255,32 +255,7 @@
 
     // currently viewing chat window with sender
     if (wins_is_current(window)) {
-<<<<<<< HEAD
-        if (tv_stamp == NULL) {
-            window->print_time(window, '-');
-        } else {
-            GDateTime *time = g_date_time_new_from_timeval_utc(tv_stamp);
-            gchar *date_fmt = g_date_time_format(time, "%H:%M:%S");
-            wattron(window->win, COLOUR_TIME);
-            wprintw(window->win, "%s - ", date_fmt);
-            wattroff(window->win, COLOUR_TIME);
-            g_date_time_unref(time);
-            g_free(date_fmt);
-        }
-
-        if (strncmp(message, "/me ", 4) == 0) {
-            wattron(window->win, COLOUR_THEM);
-            wprintw(window->win, "*%s ", display_from);
-            waddstr(window->win, message + 4);
-            wprintw(window->win, "\n");
-            wattroff(window->win, COLOUR_THEM);
-        } else {
-            _win_show_user(window->win, display_from, 1);
-            _win_show_message(window->win, new_message);
-        }
-=======
         window->print_incoming_message(window, tv_stamp, display_from, message);
->>>>>>> 2490f5b4
         title_bar_set_typing(FALSE);
         title_bar_draw();
         status_bar_active(num);
@@ -306,20 +281,7 @@
             }
         }
 
-<<<<<<< HEAD
-        if (strncmp(message, "/me ", 4) == 0) {
-            wattron(window->win, COLOUR_THEM);
-            wprintw(window->win, "*%s ", display_from);
-            waddstr(window->win, message + 4);
-            wprintw(window->win, "\n");
-            wattroff(window->win, COLOUR_THEM);
-        } else {
-            _win_show_user(window->win, display_from, 1);
-            _win_show_message(window->win, new_message);
-        }
-=======
         window->print_incoming_message(window, tv_stamp, display_from, message);
->>>>>>> 2490f5b4
     }
 
     int ui_index = num;

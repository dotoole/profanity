--- conflicted
+++ resolved
@@ -108,13 +108,8 @@
 {
     GString *message = g_string_new("Subscription request: \n");
     g_string_append(message, from);
-<<<<<<< HEAD
     notify(message->str, 10000, "Incomming message");
-    g_string_free(message, FALSE);
-=======
-    _notify(message->str, 10000, "Incomming message");
     g_string_free(message, TRUE);
->>>>>>> e21bf8a1
 }
 
 void

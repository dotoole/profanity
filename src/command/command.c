/*
 * command.c
 *
 * Copyright (C) 2012 - 2014 James Booth <boothj5@gmail.com>
 *
 * This file is part of Profanity.
 *
 * Profanity is free software: you can redistribute it and/or modify
 * it under the terms of the GNU General Public License as published by
 * the Free Software Foundation, either version 3 of the License, or
 * (at your option) any later version.
 *
 * Profanity is distributed in the hope that it will be useful,
 * but WITHOUT ANY WARRANTY; without even the implied warranty of
 * MERCHANTABILITY or FITNESS FOR A PARTICULAR PURPOSE.  See the
 * GNU General Public License for more details.
 *
 * You should have received a copy of the GNU General Public License
 * along with Profanity.  If not, see <http://www.gnu.org/licenses/>.
 *
 */

#include <assert.h>
#include <errno.h>
#include <limits.h>
#include <stdlib.h>
#include <string.h>

#include "chat_session.h"
#include "command/command.h"
#include "command/commands.h"
#include "command/history.h"
#include "common.h"
#include "config/accounts.h"
#include "config/preferences.h"
#include "config/theme.h"
#include "contact.h"
#include "roster_list.h"
#include "jid.h"
#include "log.h"
#include "muc.h"
#include "plugins/plugins.h"
#include "otr/otr.h"
#include "profanity.h"
#include "tools/autocomplete.h"
#include "tools/parser.h"
#include "tools/tinyurl.h"
#include "xmpp/xmpp.h"
#include "xmpp/bookmark.h"
#include "ui/ui.h"

typedef char*(*autocompleter)(char*, int*);

static void _cmd_complete_parameters(char *input, int *size);

static char * _sub_autocomplete(char *input, int *size);
static char * _notify_autocomplete(char *input, int *size);
static char * _theme_autocomplete(char *input, int *size);
static char * _autoaway_autocomplete(char *input, int *size);
static char * _autoconnect_autocomplete(char *input, int *size);
static char * _account_autocomplete(char *input, int *size);
static char * _who_autocomplete(char *input, int *size);
static char * _roster_autocomplete(char *input, int *size);
static char * _group_autocomplete(char *input, int *size);
static char * _bookmark_autocomplete(char *input, int *size);
static char * _otr_autocomplete(char *input, int *size);
static char * _connect_autocomplete(char *input, int *size);
static char * _statuses_autocomplete(char *input, int *size);
static char * _alias_autocomplete(char *input, int *size);
static char * _join_autocomplete(char *input, int *size);
static char * _log_autocomplete(char *input, int *size);

GHashTable *commands = NULL;

/*
 * Command list
 */
static struct cmd_t command_defs[] =
{
    { "/help",
        cmd_help, parse_args, 0, 1, NULL,
        { "/help [area|command]", "Get help on using Profanity.",
        { "/help [area|command]",
          "-------------------------",
          "Use with no arguments to get a help summary.",
          "Supply an area to see help for commands related to specific features.",
          "Supply a command (without the leading slash) to see help for that command.",
          "",
          "Example : /help commands",
          "Example : /help presence",
          "Example : /help who",
          "",
          "For more detailed help, see the user guide at http://www.profanity.im/userguide.html.",
          NULL } } },

    { "/about",
        cmd_about, parse_args, 0, 0, NULL,
        { "/about", "About Profanity.",
        { "/about",
          "------",
          "Show version and license information.",
          NULL  } } },

    { "/connect",
        cmd_connect, parse_args, 1, 5, NULL,
        { "/connect account [server value] [port value]", "Login to a chat service.",
        { "/connect account [server value] [port value]",
          "--------------------------------------------",
          "Connect to an XMPP service using the specified account.",
          "Use the server property to specify a server if required.",
          "Change the default port (5222, or 5223 for SSL) with the port property.",
          "An account is automatically created if one does not exist.",
          "See the /account command for more details.",
          "",
          "Example: /connect myuser@gmail.com",
          "Example: /connect myuser@mycompany.com server talk.google.com",
          "Example: /connect bob@someplace port 5678",
          "Example: /connect me@chatty server chatty.com port 5443",
          NULL  } } },

    { "/disconnect",
        cmd_disconnect, parse_args, 0, 0, NULL,
        { "/disconnect", "Logout of current session.",
        { "/disconnect",
          "-----------",
          "Disconnect from the current chat service.",
          NULL  } } },

    { "/msg",
        cmd_msg, parse_args_with_freetext, 1, 2, NULL,
        { "/msg contact|nick [message]", "Start chat with user.",
        { "/msg contact|nick [message]",
          "---------------------------",
          "Open a chat window for the contact and send the message if one is supplied.",
          "When in a chat room, supply a nickname to start private chat with a room member.",
          "Use quotes if the nickname includes spaces.",
          "",
          "Example : /msg myfriend@server.com Hey, here's a message!",
          "Example : /msg otherfriend@server.com",
          "Example : /msg Bob Here is a private message",
          "Example : /msg \"My Friend\" Hi, how are you?",
          NULL } } },

    { "/roster",
        cmd_roster, parse_args_with_freetext, 0, 3, NULL,
        { "/roster [add|remove|nick|clearnick] [jid] [nickname]", "Manage your roster.",
        { "/roster [add|remove|nick|clearnick] [jid] [nickname]",
          "----------------------------------------------------",
          "View, add to, and remove from your roster.",
          "Passing no arguments lists all contacts in your roster.",
          "The 'add' command will add a new item, jid is required, nickname is optional.",
          "The 'remove' command removes a contact, jid is required.",
          "The 'nick' command changes a contacts nickname, both jid and nickname are required,",
          "The 'clearnick' command removes the current nickname, jid is required.",
          "",
          "Example : /roster (show your roster)",
          "Example : /roster add someone@contacts.org (add the contact)",
          "Example : /roster add someone@contacts.org Buddy (add the contact with nickname 'Buddy')",
          "Example : /roster remove someone@contacts.org (remove the contact)",
          "Example : /roster nick myfriend@chat.org My Friend",
          "Example : /roster clearnick kai@server.com (clears nickname)",
          NULL } } },

    { "/group",
        cmd_group, parse_args_with_freetext, 0, 3, NULL,
        { "/group [show|add|remove] [group] [contact]", "Manage roster groups.",
        { "/group [show|add|remove] [group] [contact]",
          "------------------------------------------",
          "View, add to, and remove from roster groups.",
          "Passing no argument will list all roster groups.",
          "The 'show' command takes 'group' as an argument, and lists all roster items in that group.",
          "The 'add' command takes 'group' and 'contact' arguments, and adds the contact to the group.",
          "The 'remove' command takes 'group' and 'contact' arguments and removes the contact from the group,",
          "",
          "Example : /group",
          "Example : /group show friends",
          "Example : /group add friends newfriend@server.org",
          "Example : /group add family Brother (using contacts nickname)",
          "Example : /group remove colleagues boss@work.com",
          NULL } } },

    { "/info",
        cmd_info, parse_args, 0, 1, NULL,
        { "/info [contact|nick]", "Show basic information about a contact, or room member.",
        { "/info [contact|nick]",
          "--------------------",
          "Show information including current subscription status and summary information for each connected resource.",
          "If in a chat window the parameter is not required, the current recipient will be used.",
          "",
          "Example : /info mybuddy@chat.server.org",
          "Example : /info kai",
          NULL } } },

    { "/caps",
        cmd_caps, parse_args, 0, 1, NULL,
        { "/caps [fulljid|nick]", "Find out a contacts client software capabilities.",
        { "/caps [fulljid|nick]",
          "--------------------",
          "Find out a contact, or room members client software capabilities.",
          "If in the console window or a regular chat window, a full JID is required.",
          "If in a chat room, the nickname is required.",
          "If in private chat, no parameter is required.",
          "",
          "Example : /caps mybuddy@chat.server.org/laptop (contact's laptop resource)",
          "Example : /caps mybuddy@chat.server.org/phone (contact's phone resource)",
          "Example : /caps bruce (room member)",
          NULL } } },

    { "/software",
        cmd_software, parse_args, 0, 1, NULL,
        { "/software [fulljid|nick]", "Find out software version information about a contacts resource.",
        { "/software [fulljid|nick]",
          "------------------------",
          "Find out a contact, or room members software version information, if such requests are supported.",
          "If in the console window or a regular chat window, a full JID is required.",
          "If in a chat room, the nickname is required.",
          "If in private chat, no parameter is required.",
          "If the contact's software does not support software version requests, nothing will be displayed.",
          "",
          "Example : /software mybuddy@chat.server.org/laptop (contact's laptop resource)",
          "Example : /software mybuddy@chat.server.org/phone (contact's phone resource)",
          "Example : /software bruce (room member)",
          NULL } } },

    { "/status",
        cmd_status, parse_args, 0, 1, NULL,
        { "/status [contact|nick]", "Find out a contacts presence information.",
        { "/status [contact|nick]",
          "----------------------",
          "Find out a contact, or room members presence information.",
          "If in a chat window the parameter is not required, the current recipient will be used.",
          "",
          "Example : /status buddy@server.com",
          "Example : /status jon",
          NULL } } },

    { "/join",
        cmd_join, parse_args, 1, 5, NULL,
        { "/join room[@server] [nick value] [password value]", "Join a chat room.",
        { "/join room[@server] [nick value] [password value]",
          "-------------------------------------------------",
          "Join a chat room at the conference server.",
          "If nick is specified you will join with this nickname.",
          "Otherwise the account preference 'muc.nick' will be used which by default is the localpart of your JID (before the @).",
          "If no server is supplied, the account preference 'muc.service' is used, which is 'conference.<domain-part>' by default.",
          "If the room doesn't exist, and the server allows it, a new one will be created.",
          "",
          "Example : /join jdev@conference.jabber.org",
          "Example : /join jdev@conference.jabber.org nick mynick",
          "Example : /join private@conference.jabber.org nick mynick password mypassword",
          "Example : /join jdev (as user@jabber.org will join jdev@conference.jabber.org)",
          NULL } } },

    { "/leave",
        cmd_leave, parse_args, 0, 0, NULL,
        { "/leave", "Leave a chat room.",
        { "/leave",
          "------",
          "Leave the current chat room.",
          NULL } } },

    { "/invite",
        cmd_invite, parse_args_with_freetext, 1, 2, NULL,
        { "/invite contact [message]", "Invite contact to chat room.",
        { "/invite contact [message]",
          "-------------------------",
          "Send a direct invite to the specified contact to the current chat room.",
          "If a message is supplied it will be sent as the reason for the invite.",
          NULL } } },

    { "/invites",
        cmd_invites, parse_args_with_freetext, 0, 0, NULL,
        { "/invites", "Show outstanding chat room invites.",
        { "/invites",
          "--------",
          "Show all rooms that you have been invited to, and have not yet been accepted or declind.",
          "Use \"/join <room>\" to accept a room invitation.",
          "Use \"/decline <room>\" to decline a room invitation.",
          NULL } } },

    { "/decline",
        cmd_decline, parse_args_with_freetext, 1, 1, NULL,
        { "/decline room", "Decline a chat room invite.",
        { "/decline room",
          "-------------",
          "Decline invitation to a chat room, the room will no longer be in the list of outstanding invites.",
          NULL } } },

    { "/rooms",
        cmd_rooms, parse_args, 0, 1, NULL,
        { "/rooms [conference-service]", "List chat rooms.",
        { "/rooms [conference-service]",
          "---------------------------",
          "List the chat rooms available at the specified conference service",
          "If no argument is supplied, the account preference 'muc.service' is used, which is 'conference.<domain-part>' by default.",
          "",
          "Example : /rooms conference.jabber.org",
          "Example : /rooms (if logged in as me@server.org, is equivalent to /rooms conference.server.org)",
          NULL } } },

    { "/bookmark",
        cmd_bookmark, parse_args, 0, 4, NULL,
        { "/bookmark [add|list|remove] [room@server] [autojoin] [nick]",
          "Manage bookmarks.",
        { "/bookmark [add|list|remove] [room@server] [autojoin] [nick]",
          "-----------------------------------------------------------",
          "Manage bookmarks.",
          NULL } } },

    { "/disco",
        cmd_disco, parse_args, 1, 2, NULL,
        { "/disco command entity", "Service discovery.",
        { "/disco command entity",
          "---------------------",
          "Find out information about an entities supported services.",
          "Command may be one of:",
          "info: List protocols and features supported by an entity.",
          "items: List items associated with an entity.",
          "",
          "The entity must be a Jabber ID.",
          "",
          "Example : /disco info myserver.org",
          "Example : /disco items myserver.org",
          "Example : /disco items conference.jabber.org",
          "Example : /disco info myfriend@server.com/laptop",
          NULL } } },

    { "/nick",
        cmd_nick, parse_args_with_freetext, 1, 1, NULL,
        { "/nick nickname", "Change nickname in chat room.",
        { "/nick nickname",
          "--------------",
          "Change the name by which other members of a chat room see you.",
          "This command is only valid when called within a chat room window.",
          "",
          "Example : /nick kai hansen",
          "Example : /nick bob",
          NULL } } },

    { "/win",
        cmd_win, parse_args, 1, 1, NULL,
        { "/win num", "View a window.",
        { "/win num",
          "------------------",
          "Show the contents of a specific window in the main window area.",
          NULL } } },

    { "/wins",
        cmd_wins, parse_args, 0, 1, NULL,
        { "/wins [tidy|prune]", "List or tidy active windows.",
        { "/wins [tidy|prune]",
          "------------------",
          "Passing no argument will list all currently active windows and information about their usage.",
          "tidy  : Shuffle windows so there are no gaps.",
          "prune : Close all windows with no unread messages, and then tidy as above.",
          NULL } } },

    { "/sub",
        cmd_sub, parse_args, 1, 2, NULL,
        { "/sub command [jid]", "Manage subscriptions.",
        { "/sub command [jid]",
          "------------------",
          "command : One of the following,",
          "request  : Send a subscription request to the user to be informed of their",
          "         : presence.",
          "allow    : Approve a contact's subscription reqeust to see your presence.",
          "deny     : Remove subscription for a contact, or deny a request",
          "show     : Show subscriprion status for a contact.",
          "sent     : Show all sent subscription requests pending a response.",
          "received : Show all received subscription requests awaiting your response.",
          "",
          "The optional 'jid' parameter only applys to 'request', 'allow', 'deny' and 'show'",
          "If it is omitted the contact of the current window is used.",
          "",
          "Example: /sub request myfriend@jabber.org",
          "Example: /sub allow myfriend@jabber.org",
          "Example: /sub request (whilst in chat with contact)",
          "Example: /sub sent",
          NULL  } } },

    { "/tiny",
        cmd_tiny, parse_args, 1, 1, NULL,
        { "/tiny url", "Send url as tinyurl in current chat.",
        { "/tiny url",
          "---------",
          "Send the url as a tiny url.",
          "",
          "Example : /tiny http://www.profanity.im",
          NULL } } },

    { "/duck",
        cmd_duck, parse_args_with_freetext, 1, 1, NULL,
        { "/duck query", "Perform search using DuckDuckGo chatbot.",
        { "/duck query",
          "-----------",
          "Send a search query to the DuckDuckGo chatbot.",
          "Your chat service must be federated, i.e. allow message to be sent/received outside of its domain.",
          "",
          "Example : /duck dennis ritchie",
          NULL } } },

    { "/who",
        cmd_who, parse_args, 0, 2, NULL,
        { "/who [status] [group]", "Show contacts/room participants with chosen status.",
        { "/who [status] [group]",
          "---------------------",
          "Show contacts with the specified status, no status shows all contacts.",
          "Possible statuses are: online, offline, away, dnd, xa, chat, available, unavailable.",
          "The groups argument will show only contacts in that group.",
          "If in a chat room, the participants with the supplied status are displayed.",
          "",
          "online      : Contacts that are connected, i.e. online, chat, away, xa, dnd",
          "available   : Contacts that are available for chat, i.e. online, chat.",
          "unavailable : Contacts that are not available for chat, i.e. offline, away, xa, dnd.",
          "any         : Contacts with any status (same as calling with no argument.",
          NULL } } },

    { "/close",
        cmd_close, parse_args, 0, 1, NULL,
        { "/close [win|read|all]", "Close windows.",
        { "/close [win|read|all]",
          "---------------------",
          "Passing no argument will close the current window.",
          "2,3,4,5,6,7,8,9 or 0 : Close the specified window.",
          "all                  : Close all currently open windows.",
          "read                 : Close all windows that have no new messages.",
          "The console window cannot be closed.",
          "If in a chat room, you will leave the room.",
          NULL } } },

    { "/clear",
        cmd_clear, parse_args, 0, 0, NULL,
        { "/clear", "Clear current window.",
        { "/clear",
          "------",
          "Clear the current window.",
          NULL } } },

    { "/quit",
        cmd_quit, parse_args, 0, 0, NULL,
        { "/quit", "Quit Profanity.",
        { "/quit",
          "-----",
          "Logout of any current session, and quit Profanity.",
          NULL } } },

    { "/beep",
        cmd_beep, parse_args, 1, 1, &cons_beep_setting,
        { "/beep on|off", "Terminal beep on new messages.",
        { "/beep on|off",
          "------------",
          "Switch the terminal bell on or off.",
          "The bell will sound when incoming messages are received.",
          "If the terminal does not support sounds, it may attempt to flash the screen instead.",
          NULL } } },

    { "/notify",
        cmd_notify, parse_args, 2, 2, &cons_notify_setting,
        { "/notify type value", "Control various desktop noficiations.",
        { "/notify type value",
          "------------------",
          "Settings for various desktop notifications where type is one of:",
          "message : Notificaitons for messages.",
          "        : on|off",
          "remind  : Notification reminders of unread messages.",
          "        : where value is the reminder period in seconds,",
          "        : use 0 to disable.",
          "typing  : Notifications when contacts are typing.",
          "        : on|off",
          "invite  : Notifications for chat room invites.",
          "        : on|off",
          "sub     : Notifications for subscription requests.",
          "        : on|off",
          "",
          "Example : /notify message on (enable message notifications)",
          "Example : /notify remind 10  (remind every 10 seconds)",
          "Example : /notify remind 0   (switch off reminders)",
          "Example : /notify typing on  (enable typing notifications)",
          "Example : /notify invite on  (enable chat room invite notifications)",
          NULL } } },

    { "/flash",
        cmd_flash, parse_args, 1, 1, &cons_flash_setting,
        { "/flash on|off", "Terminal flash on new messages.",
        { "/flash on|off",
          "-------------",
          "Make the terminal flash when incoming messages are recieved.",
          "The flash will only occur if you are not in the chat window associated with the user sending the message.",
          "If the terminal doesn't support flashing, it may attempt to beep.",
          NULL } } },

    { "/intype",
        cmd_intype, parse_args, 1, 1, &cons_intype_setting,
        { "/intype on|off", "Show when contact is typing.",
        { "/intype on|off",
          "--------------",
          "Show when a contact is typing in the console, and in active message window.",
          NULL } } },

    { "/splash",
        cmd_splash, parse_args, 1, 1, &cons_splash_setting,
        { "/splash on|off", "Splash logo on startup and /about command.",
        { "/splash on|off",
          "--------------",
          "Switch on or off the ascii logo on start up and when the /about command is called.",
          NULL } } },

    { "/autoconnect",
        cmd_autoconnect, parse_args, 1, 2, &cons_autoconnect_setting,
        { "/autoconnect set|off [account]", "Set account to autoconnect with.",
        { "/autoconnect set|off [account]",
          "------------------------------",
          "Enable or disable autoconnect on start up.",
          "The setting can be overridden by the -a (--account) command line option.",
          "",
          "Example: /autoconnect set jc@stuntteam.org (autoconnect with the specified account).",
          "Example: /autoconnect off                  (disable autoconnect).",
          NULL } } },

    { "/vercheck",
        cmd_vercheck, parse_args, 0, 1, NULL,
        { "/vercheck [on|off]", "Check for a new release.",
        { "/vercheck [on|off]",
          "------------------",
          "Without a parameter will check for a new release.",
          "Switching on or off will enable/disable a version check when Profanity starts, and each time the /about command is run.",
          NULL  } } },

    { "/titlebar",
        cmd_titlebar, parse_args, 1, 1, &cons_titlebar_setting,
        { "/titlebar on|off", "Show information in the window title bar.",
        { "/titlebar on|off",
          "----------------",
          "Show information in the window title bar.",
          NULL  } } },

    { "/mouse",
        cmd_mouse, parse_args, 1, 1, &cons_mouse_setting,
        { "/mouse on|off", "Use profanity mouse handling.",
        { "/mouse on|off",
          "-------------",
          "If set to 'on', profanity will handle mouse actions, which enables scrolling the main window with the mouse wheel.",
          "To select text, use the shift key while selcting an area.",
          "If set to 'off', profanity leaves mouse handling to the terminal implementation.",
          "This feature is experimental, certain mouse click events may occasionally freeze",
          "Profanity until a key is pressed or another mouse event is received",
          "The default is 'off'.",
          NULL } } },

    { "/alias",
        cmd_alias, parse_args_with_freetext, 1, 3, NULL,
        { "/alias add|remove|list [name value]", "Add your own command aliases.",
        { "/alias add|remove|list [name value]",
          "-----------------------------------",
          "Add, remove or show command aliases.",
          "The alias will be available as a command",
          "Example : /alias add friends /who online friends",
          "Example : /alias add q /quit",
          "Example : /alias a /away \"I'm in a meeting.\"",
          "Example : /alias remove q",
          "Example : /alias list",
          "The above aliases will be available as /friends and /a",
          NULL } } },

    { "/chlog",
        cmd_chlog, parse_args, 1, 1, &cons_chlog_setting,
        { "/chlog on|off", "Chat logging to file.",
        { "/chlog on|off",
          "-------------",
          "Switch chat logging on or off.",
          "This setting will be enabled if /history is set to on.",
          "When disabling this option, /history will also be disabled.",
          "See the /grlog setting for enabling logging of chat room (groupchat) messages.",
          NULL } } },

    { "/grlog",
        cmd_grlog, parse_args, 1, 1, &cons_grlog_setting,
        { "/grlog on|off", "Chat logging of chat rooms to file.",
        { "/grlog on|off",
          "-------------",
          "Switch chat room logging on or off.",
          "See the /chlog setting for enabling logging of one to one chat.",
          NULL } } },

    { "/states",
        cmd_states, parse_args, 1, 1, &cons_states_setting,
        { "/states on|off", "Send chat states during a chat session.",
        { "/states on|off",
          "--------------",
          "Sending of chat state notifications during chat sessions.",
          "Such as whether you have become inactive, or have closed the chat window.",
          NULL } } },

    { "/otr",
        cmd_otr, parse_args, 1, 2, NULL,
        { "/otr gen|myfp|theirfp|start|end|trust|untrust|log|warn|libver|policy", "Off The Record encryption commands.",
        { "/otr gen|myfp|theirfp|start|end|trust|untrust|log|warn|libver|policy",
          "--------------------------------------------------------------------",
          "gen - Generate your private key.",
          "myfp - Show your fingerprint.",
          "theirfp - Show contacts fingerprint.",
          "start <contact> - Start an OTR session with the contact, or the current recipient if in a chat window and no argument supplied.",
          "end - End the current OTR session,",
          "trust - Indicate that you have verified the contact's fingerprint.",
          "untrust - Indicate the the contact's fingerprint is not verified,",
          "log - How to log OTR messages, options are 'on', 'off' and 'redact', with redaction being the default.",
          "warn - Show when unencrypted messaging is being used in the title bar, options are 'on' and 'off' with 'on' being the default.",
          "libver - Show which version of the libotr library is being used.",
          "policy - manual, opportunistic or always.",
          NULL } } },

    { "/outtype",
        cmd_outtype, parse_args, 1, 1, &cons_outtype_setting,
        { "/outtype on|off", "Send typing notification to recipient.",
        { "/outtype on|off",
          "---------------",
          "Send an indication that you are typing to the chat recipient.",
          "Chat states (/states) will be enabled if this setting is set.",
          NULL } } },

    { "/gone",
        cmd_gone, parse_args, 1, 1, &cons_gone_setting,
        { "/gone minutes", "Send 'gone' state to recipient after a period.",
        { "/gone minutes",
          "-------------",
          "Send a 'gone' state to the recipient after the specified number of minutes."
          "This indicates to the recipient's client that you have left the conversation.",
          "A value of 0 will disable sending this chat state.",
          "Chat states (/states) will be enabled if this setting is set.",
          NULL } } },

    { "/history",
        cmd_history, parse_args, 1, 1, &cons_history_setting,
        { "/history on|off", "Chat history in message windows.",
        { "/history on|off",
          "---------------",
          "Switch chat history on or off, /chlog will automatically be enabled when this setting is on.",
          "When history is enabled, previous messages are shown in chat windows.",
          NULL } } },

    { "/log",
        cmd_log, parse_args, 1, 2, &cons_log_setting,
        { "/log [property] [value]", "Manage system logging settings.",
        { "/log [property] [value]",
          "-----------------------",
          "where   : Show the current log file location.",
          "Property may be one of:",
          "rotate  : Rotate log, accepts 'on' or 'off', defaults to 'on'.",
          "maxsize : With rotate enabled, specifies the max log size, defaults to 1048580 (1MB).",
          "shared  : Share logs between all instances, accepts 'on' or 'off', defaults to 'on'.",
          NULL } } },

    { "/reconnect",
        cmd_reconnect, parse_args, 1, 1, &cons_reconnect_setting,
        { "/reconnect seconds", "Set reconnect interval.",
        { "/reconnect seconds",
          "------------------",
          "Set the reconnect attempt interval in seconds for when the connection is lost.",
          "A value of 0 will switch off reconnect attempts.",
          NULL } } },

    { "/autoping",
        cmd_autoping, parse_args, 1, 1, &cons_autoping_setting,
        { "/autoping seconds", "Server ping interval.",
        { "/autoping seconds",
          "-----------------",
          "Set the number of seconds between server pings, so ensure connection kept alive.",
          "A value of 0 will switch off autopinging the server.",
          NULL } } },

    { "/autoaway",
        cmd_autoaway, parse_args_with_freetext, 2, 2, &cons_autoaway_setting,
        { "/autoaway setting value", "Set auto idle/away properties.",
        { "/autoaway setting value",
          "-----------------------",
          "'setting' may be one of 'mode', 'minutes', 'message' or 'check', with the following values:",
          "",
          "mode    : idle - Sends idle time, whilst your status remains online.",
          "          away - Sends an away presence.",
          "          off - Disabled (default).",
          "time    : Number of minutes before the presence change is sent, the default is 15.",
          "message : Optional message to send with the presence change.",
          "        : off - Disable message (default).",
          "check   : on|off, when enabled, checks for activity and sends online presence, default is 'on'.",
          "",
          "Example: /autoaway mode idle",
          "Example: /autoaway time 30",
          "Example: /autoaway message I'm not really doing much",
          "Example: /autoaway check false",
          NULL } } },

    { "/priority",
        cmd_priority, parse_args, 1, 1, &cons_priority_setting,
        { "/priority value", "Set priority for the current account.",
        { "/priority value",
          "---------------",
          "Set priority for the current account, presence will be sent when calling this command.",
          "See the /account command for more specific priority settings per presence status.",
          "value : Number between -128 and 127. Default value is 0.",
          NULL } } },

    { "/account",
        cmd_account, parse_args, 0, 4, NULL,
        { "/account [command] [account] [property] [value]", "Manage accounts.",
        { "/account [command] [account] [property] [value]",
          "-----------------------------------------------",
          "Commands for creating and managing accounts.",
          "list                         : List all accounts.",
          "show account                 : Show information about an account.",
          "enable account               : Enable the account, it will be used for autocomplete.",
          "disable account              : Disable the account.",
          "add account                  : Create a new account.",
          "rename account newname       : Rename account to newname.",
          "set account property value   : Set 'property' of 'account' to 'value'.",
          "clear account property value : Clear 'property' of 'account'.",
          "",
          "When connected, the /account command can be called with no arguments, to show current account settings.",
          "",
          "The set command may use one of the following for 'property'.",
          "jid              : The Jabber ID of the account, the account name will be used if this property is not set.",
          "server           : The chat server, if different to the domainpart of the JID.",
          "port             : The port used for connecting if not the default (5222, or 5223 for SSL).",
          "status           : The presence status to use on login, use 'last' to use whatever your last status was.",
          "online|chat|away",
          "|xa|dnd          : Priority for the specified presence.",
          "resource         : The resource to be used.",
          "password         : Password for the account, note this is currently stored in plaintext if set.",
          "muc              : The default MUC chat service to use.",
          "nick             : The default nickname to use when joining chat rooms.",
          "",
          "The clear command may use one of the following for 'property'.",
          "password         : Clears the password for the account.",
          "",
          "Example : /account add work",
          "        : /account set work jid me@chatty",
          "        : /account set work server talk.chat.com",
          "        : /account set work port 5111",
          "        : /account set work resource desktop",
          "        : /account set work muc chatservice.mycompany.com",
          "        : /account set work nick dennis",
          "        : /account set work status dnd",
          "        : /account set work dnd -1",
          "        : /account set work online 10",
          "        : /account rename work gtalk",
          NULL  } } },

    { "/plugins",
        cmd_plugins, parse_args, 0, 0, NULL,
        { "/plugins", "Show installed plugins.",
        { "/plugins",
          "-------------",
          "Show currently installed plugins.",
          NULL } } },

    { "/prefs",
        cmd_prefs, parse_args, 0, 1, NULL,
        { "/prefs [area]", "Show configuration.",
        { "/prefs [area]",
          "-------------",
          "Area is one of:",
          "ui       : User interface preferences.",
          "desktop  : Desktop notification preferences.",
          "chat     : Chat state preferences.",
          "log      : Logging preferences.",
          "conn     : Connection handling preferences.",
          "presence : Chat presence preferences.",
          "",
          "No argument shows all categories.",
          NULL } } },

    { "/theme",
        cmd_theme, parse_args, 1, 2, &cons_theme_setting,
        { "/theme command [theme-name]", "Change colour theme.",
        { "/theme command [theme-name]",
          "---------------------------",
          "Change the colour settings used.",
          "",
          "command : One of the following,",
          "list             : List all available themes.",
          "set [theme-name] : Load the named theme.\"default\" will reset to the default colours.",
          "",
          "Example : /theme list",
          "Example : /theme set mycooltheme",
          NULL } } },


    { "/statuses",
        cmd_statuses, parse_args, 2, 2, &cons_statuses_setting,
        { "/statuses console|chat|muc setting", "Set preferences for presence change messages.",
        { "/statuses console|chat|muc setting",
          "----------------------------------",
          "Configure how presence changes are displayed in various windows.",
          "Settings:",
          "  all - Show all presence changes.",
          "  online - Show only online/offline changes.",
          "  none - Don't show any presence changes.",
          "The default is 'all' for all windows.",
          NULL } } },

    { "/xmlconsole",
        cmd_xmlconsole, parse_args, 0, 0, NULL,
        { "/xmlconsole", "Open the XML console",
        { "/xmlconsole",
          "-----------",
          "Open the XML console to view incoming and outgoing XMPP traffic.",
          NULL } } },

    { "/away",
        cmd_away, parse_args_with_freetext, 0, 1, NULL,
        { "/away [msg]", "Set status to away.",
        { "/away [msg]",
          "-----------",
          "Set your status to 'away' with the optional message.",
          "Your current status can be found in the top right of the screen.",
          "",
          "Example : /away Gone for lunch",
          NULL } } },

    { "/chat",
        cmd_chat, parse_args_with_freetext, 0, 1, NULL,
        { "/chat [msg]", "Set status to chat (available for chat).",
        { "/chat [msg]",
          "-----------",
          "Set your status to 'chat', meaning 'available for chat', with the optional message.",
          "Your current status can be found in the top right of the screen.",
          "",
          "Example : /chat Please talk to me!",
          NULL } } },

    { "/dnd",
        cmd_dnd, parse_args_with_freetext, 0, 1, NULL,
        { "/dnd [msg]", "Set status to dnd (do not disturb).",
        { "/dnd [msg]",
          "----------",
          "Set your status to 'dnd', meaning 'do not disturb', with the optional message.",
          "Your current status can be found in the top right of the screen.",
          "",
          "Example : /dnd I'm in the zone",
          NULL } } },

    { "/online",
        cmd_online, parse_args_with_freetext, 0, 1, NULL,
        { "/online [msg]", "Set status to online.",
        { "/online [msg]",
          "-------------",
          "Set your status to 'online' with the optional message.",
          "Your current status can be found in the top right of the screen.",
          "",
          "Example : /online Up the Irons!",
          NULL } } },

    { "/xa",
        cmd_xa, parse_args_with_freetext, 0, 1, NULL,
        { "/xa [msg]", "Set status to xa (extended away).",
        { "/xa [msg]",
          "---------",
          "Set your status to 'xa', meaning 'extended away', with the optional message.",
          "Your current status can be found in the top right of the screen.",
          "",
          "Example : /xa This meeting is going to be a long one",
          NULL } } },
};

static Autocomplete commands_ac;
static Autocomplete who_ac;
static Autocomplete help_ac;
static Autocomplete notify_ac;
static Autocomplete prefs_ac;
static Autocomplete sub_ac;
static Autocomplete log_ac;
static Autocomplete autoaway_ac;
static Autocomplete autoaway_mode_ac;
static Autocomplete autoconnect_ac;
static Autocomplete titlebar_ac;
static Autocomplete theme_ac;
static Autocomplete theme_load_ac;
static Autocomplete account_ac;
static Autocomplete account_set_ac;
static Autocomplete account_clear_ac;
static Autocomplete disco_ac;
static Autocomplete close_ac;
static Autocomplete wins_ac;
static Autocomplete roster_ac;
static Autocomplete group_ac;
static Autocomplete bookmark_ac;
static Autocomplete otr_ac;
static Autocomplete otr_log_ac;
static Autocomplete otr_policy_ac;
static Autocomplete connect_property_ac;
static Autocomplete statuses_ac;
static Autocomplete statuses_setting_ac;
static Autocomplete alias_ac;
static Autocomplete aliases_ac;
static Autocomplete join_property_ac;

/*
 * Initialise command autocompleter and history
 */
void
cmd_init(void)
{
    log_info("Initialising commands");

    commands_ac = autocomplete_new();
    aliases_ac = autocomplete_new();

    help_ac = autocomplete_new();
    autocomplete_add(help_ac, "commands");
    autocomplete_add(help_ac, "basic");
    autocomplete_add(help_ac, "chatting");
    autocomplete_add(help_ac, "groupchat");
    autocomplete_add(help_ac, "presence");
    autocomplete_add(help_ac, "contacts");
    autocomplete_add(help_ac, "service");
    autocomplete_add(help_ac, "settings");
    autocomplete_add(help_ac, "other");
    autocomplete_add(help_ac, "navigation");

    // load command defs into hash table
    commands = g_hash_table_new(g_str_hash, g_str_equal);
    unsigned int i;
    for (i = 0; i < ARRAY_SIZE(command_defs); i++) {
        Command *pcmd = command_defs+i;

        // add to hash
        g_hash_table_insert(commands, pcmd->cmd, pcmd);

        // add to commands and help autocompleters
        autocomplete_add(commands_ac, pcmd->cmd);
        autocomplete_add(help_ac, pcmd->cmd+1);
    }

    // load aliases
    GList *aliases = prefs_get_aliases();
    GList *curr = aliases;
    while (curr != NULL) {
        ProfAlias *alias = curr->data;
        GString *ac_alias = g_string_new("/");
        g_string_append(ac_alias, alias->name);
        autocomplete_add(commands_ac, ac_alias->str);
        autocomplete_add(aliases_ac, alias->name);
        g_string_free(ac_alias, TRUE);
        curr = g_list_next(curr);
    }

    prefs_ac = autocomplete_new();
    autocomplete_add(prefs_ac, "ui");
    autocomplete_add(prefs_ac, "desktop");
    autocomplete_add(prefs_ac, "chat");
    autocomplete_add(prefs_ac, "log");
    autocomplete_add(prefs_ac, "conn");
    autocomplete_add(prefs_ac, "presence");

    notify_ac = autocomplete_new();
    autocomplete_add(notify_ac, "message");
    autocomplete_add(notify_ac, "typing");
    autocomplete_add(notify_ac, "remind");
    autocomplete_add(notify_ac, "invite");
    autocomplete_add(notify_ac, "sub");

    sub_ac = autocomplete_new();
    autocomplete_add(sub_ac, "request");
    autocomplete_add(sub_ac, "allow");
    autocomplete_add(sub_ac, "deny");
    autocomplete_add(sub_ac, "show");
    autocomplete_add(sub_ac, "sent");
    autocomplete_add(sub_ac, "received");

    titlebar_ac = autocomplete_new();
    autocomplete_add(titlebar_ac, "version");

    log_ac = autocomplete_new();
    autocomplete_add(log_ac, "maxsize");
    autocomplete_add(log_ac, "rotate");
    autocomplete_add(log_ac, "shared");
    autocomplete_add(log_ac, "where");

    autoaway_ac = autocomplete_new();
    autocomplete_add(autoaway_ac, "mode");
    autocomplete_add(autoaway_ac, "time");
    autocomplete_add(autoaway_ac, "message");
    autocomplete_add(autoaway_ac, "check");

    autoaway_mode_ac = autocomplete_new();
    autocomplete_add(autoaway_mode_ac, "away");
    autocomplete_add(autoaway_mode_ac, "idle");
    autocomplete_add(autoaway_mode_ac, "off");

    autoconnect_ac = autocomplete_new();
    autocomplete_add(autoconnect_ac, "set");
    autocomplete_add(autoconnect_ac, "off");

    theme_ac = autocomplete_new();
    autocomplete_add(theme_ac, "list");
    autocomplete_add(theme_ac, "set");

    disco_ac = autocomplete_new();
    autocomplete_add(disco_ac, "info");
    autocomplete_add(disco_ac, "items");

    account_ac = autocomplete_new();
    autocomplete_add(account_ac, "list");
    autocomplete_add(account_ac, "show");
    autocomplete_add(account_ac, "add");
    autocomplete_add(account_ac, "enable");
    autocomplete_add(account_ac, "disable");
    autocomplete_add(account_ac, "rename");
    autocomplete_add(account_ac, "set");
    autocomplete_add(account_ac, "clear");

    account_set_ac = autocomplete_new();
    autocomplete_add(account_set_ac, "jid");
    autocomplete_add(account_set_ac, "server");
    autocomplete_add(account_set_ac, "port");
    autocomplete_add(account_set_ac, "status");
    autocomplete_add(account_set_ac, "online");
    autocomplete_add(account_set_ac, "chat");
    autocomplete_add(account_set_ac, "away");
    autocomplete_add(account_set_ac, "xa");
    autocomplete_add(account_set_ac, "dnd");
    autocomplete_add(account_set_ac, "resource");
    autocomplete_add(account_set_ac, "password");
    autocomplete_add(account_set_ac, "muc");
    autocomplete_add(account_set_ac, "nick");

    account_clear_ac = autocomplete_new();
    autocomplete_add(account_clear_ac, "password");

    close_ac = autocomplete_new();
    autocomplete_add(close_ac, "read");
    autocomplete_add(close_ac, "all");

    wins_ac = autocomplete_new();
    autocomplete_add(wins_ac, "prune");
    autocomplete_add(wins_ac, "tidy");

    roster_ac = autocomplete_new();
    autocomplete_add(roster_ac, "add");
    autocomplete_add(roster_ac, "nick");
    autocomplete_add(roster_ac, "clearnick");
    autocomplete_add(roster_ac, "remove");

    group_ac = autocomplete_new();
    autocomplete_add(group_ac, "show");
    autocomplete_add(group_ac, "add");
    autocomplete_add(group_ac, "remove");

    theme_load_ac = NULL;

    who_ac = autocomplete_new();
    autocomplete_add(who_ac, "chat");
    autocomplete_add(who_ac, "online");
    autocomplete_add(who_ac, "away");
    autocomplete_add(who_ac, "xa");
    autocomplete_add(who_ac, "dnd");
    autocomplete_add(who_ac, "offline");
    autocomplete_add(who_ac, "available");
    autocomplete_add(who_ac, "unavailable");
    autocomplete_add(who_ac, "any");

    bookmark_ac = autocomplete_new();
    autocomplete_add(bookmark_ac, "add");
    autocomplete_add(bookmark_ac, "list");
    autocomplete_add(bookmark_ac, "remove");

    otr_ac = autocomplete_new();
    autocomplete_add(otr_ac, "gen");
    autocomplete_add(otr_ac, "start");
    autocomplete_add(otr_ac, "end");
    autocomplete_add(otr_ac, "myfp");
    autocomplete_add(otr_ac, "theirfp");
    autocomplete_add(otr_ac, "trust");
    autocomplete_add(otr_ac, "untrust");
    autocomplete_add(otr_ac, "log");
    autocomplete_add(otr_ac, "warn");
    autocomplete_add(otr_ac, "libver");
    autocomplete_add(otr_ac, "policy");

    otr_log_ac = autocomplete_new();
    autocomplete_add(otr_log_ac, "on");
    autocomplete_add(otr_log_ac, "off");
    autocomplete_add(otr_log_ac, "redact");

    otr_policy_ac = autocomplete_new();
    autocomplete_add(otr_policy_ac, "manual");
    autocomplete_add(otr_policy_ac, "opportunistic");
    autocomplete_add(otr_policy_ac, "always");

    connect_property_ac = autocomplete_new();
    autocomplete_add(connect_property_ac, "server");
    autocomplete_add(connect_property_ac, "port");

    join_property_ac = autocomplete_new();
    autocomplete_add(join_property_ac, "nick");
    autocomplete_add(join_property_ac, "password");

    statuses_ac = autocomplete_new();
    autocomplete_add(statuses_ac, "console");
    autocomplete_add(statuses_ac, "chat");
    autocomplete_add(statuses_ac, "muc");

    statuses_setting_ac = autocomplete_new();
    autocomplete_add(statuses_setting_ac, "all");
    autocomplete_add(statuses_setting_ac, "online");
    autocomplete_add(statuses_setting_ac, "none");

    alias_ac = autocomplete_new();
    autocomplete_add(alias_ac, "add");
    autocomplete_add(alias_ac, "remove");
    autocomplete_add(alias_ac, "list");

    cmd_history_init();
}

void
cmd_uninit(void)
{
    autocomplete_free(commands_ac);
    autocomplete_free(who_ac);
    autocomplete_free(help_ac);
    autocomplete_free(notify_ac);
    autocomplete_free(sub_ac);
    autocomplete_free(titlebar_ac);
    autocomplete_free(log_ac);
    autocomplete_free(prefs_ac);
    autocomplete_free(autoaway_ac);
    autocomplete_free(autoaway_mode_ac);
    autocomplete_free(autoconnect_ac);
    autocomplete_free(theme_ac);
    if (theme_load_ac != NULL) {
        autocomplete_free(theme_load_ac);
    }
    autocomplete_free(account_ac);
    autocomplete_free(account_set_ac);
    autocomplete_free(account_clear_ac);
    autocomplete_free(disco_ac);
    autocomplete_free(close_ac);
    autocomplete_free(wins_ac);
    autocomplete_free(roster_ac);
    autocomplete_free(group_ac);
    autocomplete_free(bookmark_ac);
    autocomplete_free(otr_ac);
    autocomplete_free(otr_log_ac);
    autocomplete_free(otr_policy_ac);
    autocomplete_free(connect_property_ac);
    autocomplete_free(statuses_ac);
    autocomplete_free(statuses_setting_ac);
    autocomplete_free(alias_ac);
    autocomplete_free(aliases_ac);
    autocomplete_free(join_property_ac);
}

gboolean
cmd_exists(char *cmd)
{
    if (commands_ac == NULL) {
        return FALSE;
    } else {
        return autocomplete_contains(commands_ac, cmd);
    }
}

void
cmd_autocomplete_add(const char * const value)
{
    if (commands_ac != NULL) {
        autocomplete_add(commands_ac, value);
    }
}

void
cmd_autocomplete_remove(const char * const value)
{
    if (commands_ac != NULL) {
        autocomplete_remove(commands_ac, value);
    }
}

void
cmd_alias_add(char *value)
{
    if (aliases_ac != NULL) {
        autocomplete_add(aliases_ac, value);
    }
}

void
cmd_alias_remove(char *value)
{
    if (aliases_ac != NULL) {
        autocomplete_remove(aliases_ac, value);
    }
}

// Command autocompletion functions
void
cmd_autocomplete(char *input, int *size)
{
    int i = 0;
    char *found = NULL;
    char inp_cpy[*size];

    // autocomplete command
    if ((strncmp(input, "/", 1) == 0) && (!str_contains(input, *size, ' '))) {
        for(i = 0; i < *size; i++) {
            inp_cpy[i] = input[i];
        }
        inp_cpy[i] = '\0';
        found = autocomplete_complete(commands_ac, inp_cpy);
        if (found != NULL) {
            char *auto_msg = strdup(found);
            ui_replace_input(input, auto_msg, size);
            free(auto_msg);
            free(found);
        }

    // autocomplete parameters
    } else {
        _cmd_complete_parameters(input, size);
    }
}

void
cmd_reset_autocomplete()
{
    roster_reset_search_attempts();
    muc_reset_invites_ac();
    accounts_reset_all_search();
    accounts_reset_enabled_search();
    prefs_reset_boolean_choice();
    presence_reset_sub_request_search();
    autocomplete_reset(help_ac);
    autocomplete_reset(notify_ac);
    autocomplete_reset(sub_ac);

    if (ui_current_win_type() == WIN_MUC) {
        Autocomplete nick_ac = muc_get_roster_ac(ui_current_recipient());
        if (nick_ac != NULL) {
            autocomplete_reset(nick_ac);
        }
    }

    autocomplete_reset(who_ac);
    autocomplete_reset(prefs_ac);
    autocomplete_reset(log_ac);
    autocomplete_reset(commands_ac);
    autocomplete_reset(autoaway_ac);
    autocomplete_reset(autoaway_mode_ac);
    autocomplete_reset(autoconnect_ac);
    autocomplete_reset(theme_ac);
    if (theme_load_ac != NULL) {
        autocomplete_reset(theme_load_ac);
        theme_load_ac = NULL;
    }
    autocomplete_reset(account_ac);
    autocomplete_reset(account_set_ac);
    autocomplete_reset(account_clear_ac);
    autocomplete_reset(disco_ac);
    autocomplete_reset(close_ac);
    autocomplete_reset(wins_ac);
    autocomplete_reset(roster_ac);
    autocomplete_reset(group_ac);
    autocomplete_reset(bookmark_ac);
    autocomplete_reset(otr_ac);
    autocomplete_reset(otr_log_ac);
    autocomplete_reset(otr_policy_ac);
    autocomplete_reset(connect_property_ac);
    autocomplete_reset(statuses_ac);
    autocomplete_reset(statuses_setting_ac);
    autocomplete_reset(alias_ac);
    autocomplete_reset(aliases_ac);
    autocomplete_reset(join_property_ac);
    bookmark_autocomplete_reset();
}

// Command execution

gboolean
cmd_execute(const char * const command, const char * const inp)
{
    Command *cmd = g_hash_table_lookup(commands, command);
    gboolean result = FALSE;

    if (cmd != NULL) {
        gchar **args = cmd->parser(inp, cmd->min_args, cmd->max_args, &result);
        if (result == FALSE) {
            ui_invalid_command_usage(cmd->help.usage, cmd->setting_func);
            return TRUE;
        } else {
            gboolean result = cmd->func(args, cmd->help);
            g_strfreev(args);
            return result;
        }
    } else if (plugins_run_command(inp)) {
        return TRUE;
    } else {
        gboolean ran_alias = FALSE;
        gboolean alias_result = cmd_execute_alias(inp, &ran_alias);
        if (!ran_alias) {
            return cmd_execute_default(inp);
        } else {
            return alias_result;
        }
    }
}

gboolean
cmd_execute_alias(const char * const inp, gboolean *ran)
{
    if (inp[0] != '/') {
        ran = FALSE;
        return TRUE;
    } else {
        char *alias = strdup(inp+1);
        char *value = prefs_get_alias(alias);
        free(alias);
        if (value != NULL) {
            *ran = TRUE;
            return prof_process_input(value);
        } else {
            *ran = FALSE;
            return TRUE;
        }
    }
}

gboolean
cmd_execute_default(const char * const inp)
{
    win_type_t win_type = ui_current_win_type();
    jabber_conn_status_t status = jabber_get_connection_status();
    char *recipient = ui_current_recipient();

    switch (win_type)
    {
        case WIN_MUC:
            if (status != JABBER_CONNECTED) {
                ui_current_print_line("You are not currently connected.");
            } else {
                char *new_message = plugins_on_room_message_send(recipient, inp);
                message_send_groupchat(new_message, recipient);
                free(new_message);
            }
            break;

        case WIN_CHAT:
            if (status != JABBER_CONNECTED) {
                ui_current_print_line("You are not currently connected.");
            } else {
<<<<<<< HEAD
                const char * recipient_jid = NULL;
                if (roster_barejid_from_name(recipient) != NULL) {
                    recipient_jid = roster_barejid_from_name(recipient);
                } else {
                    recipient_jid = recipient;
                }

                char *plugin_message = plugins_on_message_send(recipient_jid, inp);

#ifdef PROF_HAVE_LIBOTR
=======
#ifdef HAVE_LIBOTR
                if ((strcmp(prefs_get_string(PREF_OTR_POLICY), "always") == 0) && !otr_is_secure(recipient)) {
                    cons_show_error("Failed to send message. Please check OTR policy");
                    return TRUE;
                }
>>>>>>> 034a9858
                if (otr_is_secure(recipient)) {
                    char *encrypted = otr_encrypt_message(recipient, plugin_message);
                    if (encrypted != NULL) {
                        message_send(encrypted, recipient);
                        otr_free_message(encrypted);
                        if (prefs_get_boolean(PREF_CHLOG)) {
                            const char *jid = jabber_get_fulljid();
                            Jid *jidp = jid_create(jid);
                            if (strcmp(prefs_get_string(PREF_OTR_LOG), "on") == 0) {
                                chat_log_chat(jidp->barejid, recipient, plugin_message, PROF_OUT_LOG, NULL);
                            } else if (strcmp(prefs_get_string(PREF_OTR_LOG), "redact") == 0) {
                                chat_log_chat(jidp->barejid, recipient, "[redacted]", PROF_OUT_LOG, NULL);
                            }
                            jid_destroy(jidp);
                        }

                        ui_outgoing_msg("me", recipient, plugin_message);
                    } else {
                        cons_show_error("Failed to send message.");
                    }
                } else {
                    message_send(plugin_message, recipient);
                    if (prefs_get_boolean(PREF_CHLOG)) {
                        const char *jid = jabber_get_fulljid();
                        Jid *jidp = jid_create(jid);
                        chat_log_chat(jidp->barejid, recipient, plugin_message, PROF_OUT_LOG, NULL);
                        jid_destroy(jidp);
                    }

                    ui_outgoing_msg("me", recipient, plugin_message);
                }
#else
                message_send(plugin_message, recipient);
                if (prefs_get_boolean(PREF_CHLOG)) {
                    const char *jid = jabber_get_fulljid();
                    Jid *jidp = jid_create(jid);
                    chat_log_chat(jidp->barejid, recipient, plugin_message, PROF_OUT_LOG, NULL);
                    jid_destroy(jidp);
                }

                ui_outgoing_msg("me", recipient, plugin_message);

#endif
                free(plugin_message);
            }
            break;

        case WIN_PRIVATE:
            if (status != JABBER_CONNECTED) {
                ui_current_print_line("You are not currently connected.");
            } else {
                Jid *jidp = jid_create(recipient);
                char *new_message = plugins_on_private_message_send(jidp->barejid, jidp->resourcepart, inp);

                message_send(new_message, recipient);
                ui_outgoing_msg("me", recipient, new_message);

                free(new_message);
                jid_destroy(jidp);
            }
            break;

        case WIN_CONSOLE:
        case WIN_XML:
            cons_show("Unknown command: %s", inp);
            break;

        case WIN_DUCK:
            if (status != JABBER_CONNECTED) {
                ui_current_print_line("You are not currently connected.");
            } else {
                message_send_duck(inp);
                ui_duck(inp);
            }
            break;

        case WIN_PLUGIN:
            plugins_win_process_line(recipient, inp);
            break;

        default:
            break;
    }

    return TRUE;
}

static void
_cmd_complete_parameters(char *input, int *size)
{
    int i;
    char *result = NULL;

    // autocomplete boolean settings
    gchar *boolean_choices[] = { "/beep", "/intype", "/states", "/outtype",
        "/flash", "/splash", "/chlog", "/grlog", "/mouse", "/history", "/titlebar",
        "/vercheck" };

    for (i = 0; i < ARRAY_SIZE(boolean_choices); i++) {
        result = autocomplete_param_with_func(input, size, boolean_choices[i],
            prefs_autocomplete_boolean_choice);
        if (result != NULL) {
            ui_replace_input(input, result, size);
            g_free(result);
            return;
        }
    }

    // autocomplete nickname in chat rooms
    if (ui_current_win_type() == WIN_MUC) {
        char *recipient = ui_current_recipient();
        Autocomplete nick_ac = muc_get_roster_ac(recipient);
        if (nick_ac != NULL) {
            gchar *nick_choices[] = { "/msg", "/info", "/caps", "/status", "/software" } ;

            for (i = 0; i < ARRAY_SIZE(nick_choices); i++) {
                result = autocomplete_param_with_ac(input, size, nick_choices[i],
                    nick_ac);
                if (result != NULL) {
                    ui_replace_input(input, result, size);
                    g_free(result);
                    return;
                }
            }
        }

    // otherwise autocomple using roster
    } else {
        gchar *contact_choices[] = { "/msg", "/info", "/status" };
        for (i = 0; i < ARRAY_SIZE(contact_choices); i++) {
            result = autocomplete_param_with_func(input, size, contact_choices[i],
                roster_find_contact);
            if (result != NULL) {
                ui_replace_input(input, result, size);
                g_free(result);
                return;
            }
        }

        gchar *resource_choices[] = { "/caps", "/software" };
        for (i = 0; i < ARRAY_SIZE(resource_choices); i++) {
            result = autocomplete_param_with_func(input, size, resource_choices[i],
                roster_find_resource);
            if (result != NULL) {
                ui_replace_input(input, result, size);
                g_free(result);
                return;
            }
        }
    }

    result = autocomplete_param_with_func(input, size, "/invite", roster_find_contact);
    if (result != NULL) {
        ui_replace_input(input, result, size);
        g_free(result);
        return;
    }

    gchar *invite_choices[] = { "/decline", "/join" };
    for (i = 0; i < ARRAY_SIZE(invite_choices); i++) {
        result = autocomplete_param_with_func(input, size, invite_choices[i],
            muc_find_invite);
        if (result != NULL) {
            ui_replace_input(input, result, size);
            g_free(result);
            return;
        }
    }

    gchar *cmds[] = { "/help", "/prefs", "/disco", "/close", "/wins" };
    Autocomplete completers[] = { help_ac, prefs_ac, disco_ac, close_ac, wins_ac };

    for (i = 0; i < ARRAY_SIZE(cmds); i++) {
        result = autocomplete_param_with_ac(input, size, cmds[i], completers[i]);
        if (result != NULL) {
            ui_replace_input(input, result, size);
            g_free(result);
            return;
        }
    }

    autocompleter acs[] = { _who_autocomplete, _sub_autocomplete, _notify_autocomplete,
        _autoaway_autocomplete, _theme_autocomplete, _log_autocomplete,
        _account_autocomplete, _roster_autocomplete, _group_autocomplete,
        _bookmark_autocomplete, _autoconnect_autocomplete, _otr_autocomplete,
        _connect_autocomplete, _statuses_autocomplete, _alias_autocomplete,
        _join_autocomplete };

    for (i = 0; i < ARRAY_SIZE(acs); i++) {
        result = acs[i](input, size);
        if (result != NULL) {
            ui_replace_input(input, result, size);
            g_free(result);
            return;
        }
    }

    return;
}

static char *
_roster_autocomplete(char *input, int *size)
{
    char *result = NULL;
    result = autocomplete_param_with_func(input, size, "/roster nick", roster_find_jid);
    if (result != NULL) {
        return result;
    }
    result = autocomplete_param_with_func(input, size, "/roster clearnick", roster_find_jid);
    if (result != NULL) {
        return result;
    }
    result = autocomplete_param_with_func(input, size, "/roster remove", roster_find_jid);
    if (result != NULL) {
        return result;
    }
    result = autocomplete_param_with_ac(input, size, "/roster", roster_ac);
    if (result != NULL) {
        return result;
    }

    return NULL;
}

static char *
_group_autocomplete(char *input, int *size)
{
    char *result = NULL;
    result = autocomplete_param_with_func(input, size, "/group show", roster_find_group);
    if (result != NULL) {
        return result;
    }

    result = autocomplete_param_no_with_func(input, size, "/group add", 4, roster_find_contact);
    if (result != NULL) {
        return result;
    }
    result = autocomplete_param_no_with_func(input, size, "/group remove", 4, roster_find_contact);
    if (result != NULL) {
        return result;
    }
    result = autocomplete_param_with_func(input, size, "/group add", roster_find_group);
    if (result != NULL) {
        return result;
    }
    result = autocomplete_param_with_func(input, size, "/group remove", roster_find_group);
    if (result != NULL) {
        return result;
    }
    result = autocomplete_param_with_ac(input, size, "/group", group_ac);
    if (result != NULL) {
        return result;
    }

    return NULL;
}

static char *
_bookmark_autocomplete(char *input, int *size)
{
    char *result = NULL;

    if (strcmp(input, "/bookmark add ") == 0) {
        GString *str = g_string_new(input);

        str = g_string_append(str, "autojoin");
        result = str->str;
        g_string_free(str, FALSE);
        return result;
    }

    result = autocomplete_param_with_func(input, size, "/bookmark list", bookmark_find);
    if (result != NULL) {
        return result;
    }
    result = autocomplete_param_with_func(input, size, "/bookmark remove", bookmark_find);
    if (result != NULL) {
        return result;
    }

    result = autocomplete_param_with_ac(input, size, "/bookmark", bookmark_ac);

    return result;
}

static char *
_notify_autocomplete(char *input, int *size)
{
    int i = 0;
    char *result = NULL;

    gchar *boolean_choices[] = { "/notify message", "/notify typing",
        "/notify invite", "/notify sub" };
    for (i = 0; i < ARRAY_SIZE(boolean_choices); i++) {
        result = autocomplete_param_with_func(input, size, boolean_choices[i],
            prefs_autocomplete_boolean_choice);
        if (result != NULL) {
            return result;
        }
    }

    result = autocomplete_param_with_ac(input, size, "/notify", notify_ac);
    if (result != NULL) {
        return result;
    }

    return NULL;
}

static char *
_autoaway_autocomplete(char *input, int *size)
{
    char *result = NULL;

    result = autocomplete_param_with_ac(input, size, "/autoaway mode", autoaway_mode_ac);
    if (result != NULL) {
        return result;
    }
    result = autocomplete_param_with_func(input, size, "/autoaway check",
        prefs_autocomplete_boolean_choice);
    if (result != NULL) {
        return result;
    }
    result = autocomplete_param_with_ac(input, size, "/autoaway", autoaway_ac);
    if (result != NULL) {
        return result;
    }

    return NULL;
}

static char *
_log_autocomplete(char *input, int *size)
{
    char *result = NULL;

    result = autocomplete_param_with_func(input, size, "/log rotate",
        prefs_autocomplete_boolean_choice);
    if (result != NULL) {
        return result;
    }
    result = autocomplete_param_with_func(input, size, "/log shared",
        prefs_autocomplete_boolean_choice);
    if (result != NULL) {
        return result;
    }
    result = autocomplete_param_with_ac(input, size, "/log", log_ac);
    if (result != NULL) {
        return result;
    }

    return NULL;
}

static char *
_autoconnect_autocomplete(char *input, int *size)
{
    char *result = NULL;

    result = autocomplete_param_with_func(input, size, "/autoconnect set", accounts_find_enabled);
    if (result != NULL) {
        return result;
    }

    result = autocomplete_param_with_ac(input, size, "/autoconnect", autoconnect_ac);
    if (result != NULL) {
        return result;
    }

    return NULL;
}

static char *
_sub_autocomplete(char *input, int *size)
{
    char *result = NULL;
    result = autocomplete_param_with_func(input, size, "/sub allow", presence_sub_request_find);
    if (result != NULL) {
        return result;
    }
    result = autocomplete_param_with_func(input, size, "/sub deny", presence_sub_request_find);
    if (result != NULL) {
        return result;
    }
    result = autocomplete_param_with_ac(input, size, "/sub", sub_ac);
    if (result != NULL) {
        return result;
    }

    return NULL;
}

static char *
_otr_autocomplete(char *input, int *size)
{
    char *result = NULL;

    result = autocomplete_param_with_func(input, size, "/otr start", roster_find_contact);
    if (result != NULL) {
        return result;
    }

    result = autocomplete_param_with_ac(input, size, "/otr log", otr_log_ac);
    if (result != NULL) {
        return result;
    }

    result = autocomplete_param_with_ac(input, size, "/otr policy", otr_policy_ac);
    if (result != NULL) {
        return result;
    }

    result = autocomplete_param_with_func(input, size, "/otr warn",
        prefs_autocomplete_boolean_choice);
    if (result != NULL) {
        return result;
    }

    result = autocomplete_param_with_ac(input, size, "/otr", otr_ac);
    if (result != NULL) {
        return result;
    }

    return NULL;
}

static char *
_who_autocomplete(char *input, int *size)
{
    int i = 0;
    char *result = NULL;
    gchar *group_commands[] = { "/who any", "/who online", "/who offline",
        "/who chat", "/who away", "/who xa", "/who dnd", "/who available",
        "/who unavailable" };

    for (i = 0; i < ARRAY_SIZE(group_commands); i++) {
        result = autocomplete_param_with_func(input, size, group_commands[i], roster_find_group);
        if (result != NULL) {
            return result;
        }
    }

    result = autocomplete_param_with_ac(input, size, "/who", who_ac);
    if (result != NULL) {
        return result;
    }

    return NULL;
}

static char *
_theme_autocomplete(char *input, int *size)
{
    char *result = NULL;
    if ((strncmp(input, "/theme set ", 11) == 0) && (*size > 11)) {
        if (theme_load_ac == NULL) {
            theme_load_ac = autocomplete_new();
            GSList *themes = theme_list();
            while (themes != NULL) {
                autocomplete_add(theme_load_ac, themes->data);
                themes = g_slist_next(themes);
            }
            g_slist_free(themes);
            autocomplete_add(theme_load_ac, "default");
        }
        result = autocomplete_param_with_ac(input, size, "/theme set", theme_load_ac);
        if (result != NULL) {
            return result;
        }
    }
    result = autocomplete_param_with_ac(input, size, "/theme", theme_ac);
    if (result != NULL) {
        return result;
    }

    return NULL;
}

static char *
_statuses_autocomplete(char *input, int *size)
{
    char *result = NULL;

    result = autocomplete_param_with_ac(input, size, "/statuses console", statuses_setting_ac);
    if (result != NULL) {
        return result;
    }

    result = autocomplete_param_with_ac(input, size, "/statuses chat", statuses_setting_ac);
    if (result != NULL) {
        return result;
    }

    result = autocomplete_param_with_ac(input, size, "/statuses muc", statuses_setting_ac);
    if (result != NULL) {
        return result;
    }

    result = autocomplete_param_with_ac(input, size, "/statuses", statuses_ac);
    if (result != NULL) {
        return result;
    }

    return NULL;
}

static char *
_alias_autocomplete(char *input, int *size)
{
    char *result = NULL;

    result = autocomplete_param_with_ac(input, size, "/alias remove", aliases_ac);
    if (result != NULL) {
        return result;
    }

    result = autocomplete_param_with_ac(input, size, "/alias", alias_ac);
    if (result != NULL) {
        return result;
    }

    return NULL;
}

static char *
_connect_autocomplete(char *input, int *size)
{
    char *found = NULL;
    gboolean result = FALSE;

    input[*size] = '\0';
    gchar **args = parse_args(input, 2, 4, &result);

    if ((strncmp(input, "/connect", 8) == 0) && (result == TRUE)) {
        GString *beginning = g_string_new("/connect ");
        g_string_append(beginning, args[0]);
        if (args[1] != NULL && args[2] != NULL) {
            g_string_append(beginning, " ");
            g_string_append(beginning, args[1]);
            g_string_append(beginning, " ");
            g_string_append(beginning, args[2]);
        }
        found = autocomplete_param_with_ac(input, size, beginning->str, connect_property_ac);
        g_string_free(beginning, TRUE);
        if (found != NULL) {
            return found;
        }
    }

    found = autocomplete_param_with_func(input, size, "/connect", accounts_find_enabled);
    if (found != NULL) {
        return found;
    }

    return NULL;
}

static char *
_join_autocomplete(char *input, int *size)
{
    char *found = NULL;
    gboolean result = FALSE;

    input[*size] = '\0';

    found = autocomplete_param_with_func(input, size, "/join", bookmark_find);
    if (found != NULL) {
        return found;
    }

    gchar **args = parse_args(input, 2, 4, &result);

    if ((strncmp(input, "/join", 5) == 0) && (result == TRUE)) {
        GString *beginning = g_string_new("/join ");
        g_string_append(beginning, args[0]);
        if (args[1] != NULL && args[2] != NULL) {
            g_string_append(beginning, " ");
            g_string_append(beginning, args[1]);
            g_string_append(beginning, " ");
            g_string_append(beginning, args[2]);
        }
        found = autocomplete_param_with_ac(input, size, beginning->str, join_property_ac);
        g_string_free(beginning, TRUE);
        if (found != NULL) {
            return found;
        }
    }

    return NULL;
}

static char *
_account_autocomplete(char *input, int *size)
{
    char *found = NULL;
    gboolean result = FALSE;

    input[*size] = '\0';
    gchar **args = parse_args(input, 3, 3, &result);

    if ((strncmp(input, "/account set", 12) == 0) && (result == TRUE)) {
        GString *beginning = g_string_new("/account set ");
        g_string_append(beginning, args[1]);
        found = autocomplete_param_with_ac(input, size, beginning->str, account_set_ac);
        g_string_free(beginning, TRUE);
        if (found != NULL) {
            return found;
        }
    }

    if ((strncmp(input, "/account clear", 14) == 0) && (result == TRUE)) {
        GString *beginning = g_string_new("/account clear ");
        g_string_append(beginning, args[1]);
        found = autocomplete_param_with_ac(input, size, beginning->str, account_clear_ac);
        g_string_free(beginning, TRUE);
        if (found != NULL) {
            return found;
        }
    }

    g_strfreev(args);

    int i = 0;
    gchar *account_choice[] = { "/account set", "/account show", "/account enable",
        "/account disable", "/account rename", "/account clear" };

    for (i = 0; i < ARRAY_SIZE(account_choice); i++) {
        found = autocomplete_param_with_func(input, size, account_choice[i],
            accounts_find_all);
        if (found != NULL) {
            return found;
        }
    }

    found = autocomplete_param_with_ac(input, size, "/account", account_ac);
    return found;
}<|MERGE_RESOLUTION|>--- conflicted
+++ resolved
@@ -1347,7 +1347,6 @@
             if (status != JABBER_CONNECTED) {
                 ui_current_print_line("You are not currently connected.");
             } else {
-<<<<<<< HEAD
                 const char * recipient_jid = NULL;
                 if (roster_barejid_from_name(recipient) != NULL) {
                     recipient_jid = roster_barejid_from_name(recipient);
@@ -1358,13 +1357,11 @@
                 char *plugin_message = plugins_on_message_send(recipient_jid, inp);
 
 #ifdef PROF_HAVE_LIBOTR
-=======
-#ifdef HAVE_LIBOTR
                 if ((strcmp(prefs_get_string(PREF_OTR_POLICY), "always") == 0) && !otr_is_secure(recipient)) {
                     cons_show_error("Failed to send message. Please check OTR policy");
                     return TRUE;
                 }
->>>>>>> 034a9858
+
                 if (otr_is_secure(recipient)) {
                     char *encrypted = otr_encrypt_message(recipient, plugin_message);
                     if (encrypted != NULL) {

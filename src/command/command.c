--- conflicted
+++ resolved
@@ -1204,15 +1204,11 @@
                         if (prefs_get_boolean(PREF_CHLOG)) {
                             const char *jid = jabber_get_fulljid();
                             Jid *jidp = jid_create(jid);
-<<<<<<< HEAD
-                            chat_log_chat(jidp->barejid, recipient, plugin_message, PROF_OUT_LOG, NULL);
-=======
                             if (strcmp(prefs_get_string(PREF_OTR_LOG), "on") == 0) {
-                                chat_log_chat(jidp->barejid, recipient, inp, PROF_OUT_LOG, NULL);
+                                chat_log_chat(jidp->barejid, recipient, plugin_message, PROF_OUT_LOG, NULL);
                             } else if (strcmp(prefs_get_string(PREF_OTR_LOG), "redact") == 0) {
                                 chat_log_chat(jidp->barejid, recipient, "[redacted]", PROF_OUT_LOG, NULL);
                             }
->>>>>>> b1de8a40
                             jid_destroy(jidp);
                         }
 
@@ -1574,7 +1570,6 @@
 }
 
 static char *
-<<<<<<< HEAD
 _sub_autocomplete(char *input, int *size)
 {
     char *result = NULL;
@@ -1587,7 +1582,14 @@
         return result;
     }
     result = autocomplete_param_with_ac(input, size, "/sub", sub_ac);
-=======
+    if (result != NULL) {
+        return result;
+    }
+
+    return NULL;
+}
+
+static char *
 _otr_autocomplete(char *input, int *size)
 {
     char *result = NULL;
@@ -1604,12 +1606,15 @@
 
     result = autocomplete_param_with_func(input, size, "/otr warn",
         prefs_autocomplete_boolean_choice);
->>>>>>> b1de8a40
-    if (result != NULL) {
-        return result;
-    }
-
-<<<<<<< HEAD
+    if (result != NULL) {
+        return result;
+    }
+
+    result = autocomplete_param_with_ac(input, size, "/otr", otr_ac);
+    if (result != NULL) {
+        return result;
+    }
+
     return NULL;
 }
 
@@ -1630,9 +1635,6 @@
     }
 
     result = autocomplete_param_with_ac(input, size, "/who", who_ac);
-=======
-    result = autocomplete_param_with_ac(input, size, "/otr", otr_ac);
->>>>>>> b1de8a40
     if (result != NULL) {
         return result;
     }

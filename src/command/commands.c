--- conflicted
+++ resolved
@@ -970,10 +970,6 @@
                     cons_show_error("Failed to encrypt and send message,");
                 }
             } else {
-<<<<<<< HEAD
-                message_send(plugin_message, usr_jid);
-                ui_outgoing_msg("me", usr_jid, plugin_message);
-=======
                 char *policy = prefs_get_string(PREF_OTR_POLICY);
 
                 if (strcmp(policy, "always") == 0) {
@@ -982,18 +978,17 @@
                 } else if (strcmp(policy, "opportunistic") == 0) {
                     char *otr_base_tag = OTRL_MESSAGE_TAG_BASE;
                     char *otr_v2_tag = OTRL_MESSAGE_TAG_V2;
-                    int N = strlen(otr_base_tag) + strlen(otr_v2_tag) + strlen(msg) + 1;
+                    int N = strlen(otr_base_tag) + strlen(otr_v2_tag) + strlen(plugin_message) + 1;
                     char *temp = (char *) malloc( (unsigned) N*sizeof(char *) );
-                    strcpy( temp , msg );
+                    strcpy( temp , plugin_message );
                     strcat( temp , otr_base_tag);
                     strcat( temp, otr_v2_tag);
                     message_send(temp, usr_jid);
                     free(temp);
                 } else {
-                    message_send(msg, usr_jid);
-                }
-                ui_outgoing_msg("me", usr_jid, msg);
->>>>>>> 034a9858
+                    message_send(plugin_message, usr_jid);
+                }
+                ui_outgoing_msg("me", usr_jid, plugin_message);
 
                 if (((win_type == WIN_CHAT) || (win_type == WIN_CONSOLE)) && prefs_get_boolean(PREF_CHLOG)) {
                     const char *jid = jabber_get_fulljid();

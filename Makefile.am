--- conflicted
+++ resolved
@@ -1,4 +1,20 @@
-<<<<<<< HEAD
+if INCLUDE_GIT_VERSION
+
+FORCE:
+
+src/gitversion.c: .git/HEAD .git/index FORCE
+	rm -f src/gitversion.c src/gitversion.o
+	echo "#ifndef PROF_GIT_BRANCH" >> $@
+	echo "#define PROF_GIT_BRANCH \"$(shell git rev-parse --symbolic-full-name --abbrev-ref HEAD)\"" >> $@
+	echo "#endif" >> $@
+	echo "#ifndef PROF_GIT_REVISION" >> $@
+	echo "#define PROF_GIT_REVISION \"$(shell git log --pretty=format:'%h' -n 1)\"" >> $@
+	echo "#endif" >> $@
+
+clean-local:
+	rm -f src/gitversion.c src/gitversion.o
+endif
+
 core_sources = \
     src/contact.c src/contact.h src/log.c src/common.c \
     src/log.h src/profanity.c src/common.h \
@@ -49,6 +65,9 @@
     tests/test_autocomplete.c tests/testsuite.c tests/test_parser.c \
     tests/test_jid.c
 
+git_sources = \
+    src/gitversion.c
+
 if BUILD_PYTHON_API
 with_python_sources = $(core_sources) $(python_sources)
 else
@@ -67,8 +86,14 @@
 with_lua_sources = $(with_ruby_sources)
 endif
 
+if INCLUDE_GIT_VERSION
+with_git_sources = $(git_sources) $(with_lua_sources)
+else
+with_git_sources = $(with_lua_sources)
+endif
+
 bin_PROGRAMS = profanity
-profanity_SOURCES = $(main_source) $(with_lua_sources)
+profanity_SOURCES = $(with_git_sources) $(main_source)
 
 lib_LTLIBRARIES = libprofanity.la
 libprofanity_la_LDFLAGS=-module -avoid-version -shared
@@ -79,74 +104,7 @@
 
 TESTS = tests/testsuite
 check_PROGRAMS = tests/testsuite
-tests_testsuite_SOURCES = $(with_lua_sources) $(test_sources)
-=======
-if INCLUDE_GIT_VERSION
-
-FORCE:
-
-src/gitversion.c: .git/HEAD .git/index FORCE
-	rm -f src/gitversion.c src/gitversion.o
-	echo "#ifndef PROF_GIT_BRANCH" >> $@
-	echo "#define PROF_GIT_BRANCH \"$(shell git rev-parse --symbolic-full-name --abbrev-ref HEAD)\"" >> $@
-	echo "#endif" >> $@
-	echo "#ifndef PROF_GIT_REVISION" >> $@
-	echo "#define PROF_GIT_REVISION \"$(shell git log --pretty=format:'%h' -n 1)\"" >> $@
-	echo "#endif" >> $@
-
-clean-local:
-	rm -f src/gitversion.c src/gitversion.o
-endif
-
-core_sources = \
-	src/contact.c src/contact.h src/log.c src/common.c \
-	src/log.h src/profanity.c src/common.h \
-	src/profanity.h src/chat_session.c \
-	src/chat_session.h src/muc.c src/muc.h src/jid.h src/jid.c \
-	src/resource.c src/resource.h \
-	src/xmpp/xmpp.h src/xmpp/capabilities.c src/xmpp/connection.c \
-	src/xmpp/iq.c src/xmpp/message.c src/xmpp/presence.c src/xmpp/stanza.c \
-	src/xmpp/stanza.h src/xmpp/message.h src/xmpp/iq.h src/xmpp/presence.h \
-	src/xmpp/capabilities.h src/xmpp/connection.h \
-	src/xmpp/roster.c src/xmpp/roster.h \
-	src/xmpp/bookmark.c src/xmpp/bookmark.h \
-	src/ui/ui.h src/ui/window.c src/ui/window.h src/ui/core.c \
-	src/ui/titlebar.c src/ui/statusbar.c src/ui/inputwin.c \
-	src/ui/console.c src/ui/notifier.c src/ui/notifier.h \
-    src/ui/windows.c src/ui/windows.h \
-	src/command/command.h src/command/command.c src/command/history.c \
-	src/command/history.h src/tools/parser.c \
-	src/tools/parser.h \
-	src/tools/autocomplete.c src/tools/autocomplete.h \
-	src/tools/history.c src/tools/history.h \
-	src/tools/tinyurl.c src/tools/tinyurl.h \
-	src/config/accounts.c src/config/accounts.h \
-	src/config/preferences.c src/config/preferences.h \
-	src/config/theme.c src/config/theme.h
-
-test_sources = \
-	tests/test_roster.c tests/test_common.c tests/test_history.c \
-	tests/test_autocomplete.c tests/testsuite.c tests/test_parser.c \
-	tests/test_jid.c
-
-main_source = src/main.c
-
-git_sources = \
-    src/gitversion.c
-
-if INCLUDE_GIT_VERSION
-with_git_sources = $(git_sources) $(core_sources)
-else
-with_git_sources = $(core_sources)
-endif
-
-bin_PROGRAMS = profanity
-profanity_SOURCES = $(with_git_sources) $(main_source)
-
-TESTS = tests/testsuite
-check_PROGRAMS = tests/testsuite
 tests_testsuite_SOURCES = $(with_git_sources) $(test_sources)
->>>>>>> ee8ff948
 tests_testsuite_LDADD = -lheadunit -lstdc++
 
 man_MANS = docs/profanity.1
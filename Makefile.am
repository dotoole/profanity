bin_PROGRAMS = profanity
profanity_SOURCES = \
<<<<<<< HEAD
    src/contact.c src/contact.h src/log.c src/common.c \
    src/log.h src/profanity.c src/common.h \
    src/main.c src/profanity.h src/chat_session.c \
    src/chat_session.h src/muc.c src/muc.h src/jid.h src/jid.c \
    src/resource.c src/resource.h \
    src/xmpp/xmpp.h src/xmpp/capabilities.c src/xmpp/connection.c \
    src/xmpp/iq.c src/xmpp/message.c src/xmpp/presence.c src/xmpp/stanza.c \
    src/xmpp/stanza.h src/xmpp/message.h src/xmpp/iq.h src/xmpp/presence.h \
    src/xmpp/capabilities.h src/xmpp/connection.h \
    src/xmpp/roster.c src/xmpp/roster.h \
    src/ui/ui.h src/ui/window.c src/ui/window.h src/ui/core.c \
    src/ui/titlebar.c src/ui/statusbar.c src/ui/inputwin.c \
    src/ui/console.c src/ui/notifier.c src/ui/notifier.h \
    src/command/command.h src/command/command.c src/command/history.c \
    src/command/history.h src/tools/parser.c \
    src/tools/parser.h \
    src/tools/autocomplete.c src/tools/autocomplete.h \
    src/tools/history.c src/tools/history.h \
    src/tools/tinyurl.c src/tools/tinyurl.h \
    src/config/accounts.c src/config/accounts.h \
    src/config/preferences.c src/config/preferences.h \
    src/config/theme.c src/config/theme.h \
    src/plugins/plugins.h src/plugins/plugins.c \
    src/plugins/api.h src/plugins/api.c \
    src/plugins/callbacks.h src/plugins/callbacks.c \
    src/plugins/python_plugins.h src/plugins/python_plugins.c \
    src/plugins/python_api.h src/plugins/python_api.c \
    src/plugins/c_plugins.h src/plugins/c_plugins.c \
    src/plugins/ruby_plugins.h src/plugins/ruby_plugins.c \
    src/plugins/ruby_api.h src/plugins/ruby_api.c
=======
	src/contact.c src/contact.h src/log.c src/common.c \
	src/log.h src/profanity.c src/common.h \
	src/main.c src/profanity.h src/chat_session.c \
	src/chat_session.h src/muc.c src/muc.h src/jid.h src/jid.c \
	src/resource.c src/resource.h \
	src/xmpp/xmpp.h src/xmpp/capabilities.c src/xmpp/connection.c \
	src/xmpp/iq.c src/xmpp/message.c src/xmpp/presence.c src/xmpp/stanza.c \
	src/xmpp/stanza.h src/xmpp/message.h src/xmpp/iq.h src/xmpp/presence.h \
	src/xmpp/capabilities.h src/xmpp/connection.h \
	src/xmpp/roster.c src/xmpp/roster.h \
	src/xmpp/bookmark.c src/xmpp/bookmark.h \
	src/ui/ui.h src/ui/window.c src/ui/window.h src/ui/core.c \
	src/ui/titlebar.c src/ui/statusbar.c src/ui/inputwin.c \
	src/ui/console.c src/ui/notifier.c src/ui/notifier.h \
	src/command/command.h src/command/command.c src/command/history.c \
	src/command/history.h src/tools/parser.c \
	src/tools/parser.h \
	src/tools/autocomplete.c src/tools/autocomplete.h \
	src/tools/history.c src/tools/history.h \
	src/tools/tinyurl.c src/tools/tinyurl.h \
	src/config/accounts.c src/config/accounts.h \
	src/config/preferences.c src/config/preferences.h \
	src/config/theme.c src/config/theme.h
>>>>>>> e21bf8a1

TESTS = tests/testsuite
check_PROGRAMS = tests/testsuite
tests_testsuite_SOURCES = \
<<<<<<< HEAD
    src/contact.c src/contact.h src/log.c src/common.c \
    src/log.h src/profanity.c src/common.h \
    src/profanity.h src/chat_session.c \
    src/chat_session.h src/muc.c src/muc.h src/jid.h src/jid.c \
    src/resource.c src/resource.h \
    src/xmpp/xmpp.h src/xmpp/capabilities.c src/xmpp/connection.c \
    src/xmpp/iq.c src/xmpp/message.c src/xmpp/presence.c src/xmpp/stanza.c \
    src/xmpp/stanza.h src/xmpp/message.h src/xmpp/iq.h src/xmpp/presence.h \
    src/xmpp/capabilities.h src/xmpp/connection.h \
    src/xmpp/roster.c src/xmpp/roster.h \
    src/ui/ui.h src/ui/window.c src/ui/window.h src/ui/core.c \
    src/ui/titlebar.c src/ui/statusbar.c src/ui/inputwin.c \
    src/ui/console.c src/ui/notifier.c src/ui/notifier.h \
    src/command/command.h src/command/command.c src/command/history.c \
    src/command/history.h src/tools/parser.c \
    src/tools/parser.h \
    src/tools/autocomplete.c src/tools/autocomplete.h \
    src/tools/history.c src/tools/history.h \
    src/tools/tinyurl.c src/tools/tinyurl.h \
    src/config/accounts.c src/config/accounts.h \
    src/config/preferences.c src/config/preferences.h \
    src/config/theme.c src/config/theme.h \
    src/plugins/plugins.h src/plugins/plugins.c \
    src/plugins/api.h src/plugins/api.c \
    src/plugins/callbacks.h src/plugins/callbacks.c \
    src/plugins/python_plugins.h src/plugins/python_plugins.c \
    src/plugins/c_plugins.h src/plugins/c_plugins.c \
    src/plugins/python_api.h src/plugins/python_api.c \
    src/plugins/ruby_plugins.h src/plugins/ruby_plugins.c \
    src/plugins/ruby_api.h src/plugins/ruby_api.c \
=======
	src/contact.c src/contact.h src/log.c src/common.c \
	src/log.h src/profanity.c src/common.h \
	src/profanity.h src/chat_session.c \
	src/chat_session.h src/muc.c src/muc.h src/jid.h src/jid.c \
	src/resource.c src/resource.h \
	src/xmpp/xmpp.h src/xmpp/capabilities.c src/xmpp/connection.c \
	src/xmpp/iq.c src/xmpp/message.c src/xmpp/presence.c src/xmpp/stanza.c \
	src/xmpp/stanza.h src/xmpp/message.h src/xmpp/iq.h src/xmpp/presence.h \
	src/xmpp/capabilities.h src/xmpp/connection.h \
	src/xmpp/roster.c src/xmpp/roster.h \
	src/xmpp/bookmark.c src/xmpp/bookmark.h \
	src/ui/ui.h src/ui/window.c src/ui/window.h src/ui/core.c \
	src/ui/titlebar.c src/ui/statusbar.c src/ui/inputwin.c \
	src/ui/console.c src/ui/notifier.c src/ui/notifier.h \
	src/command/command.h src/command/command.c src/command/history.c \
	src/command/history.h src/tools/parser.c \
	src/tools/parser.h \
	src/tools/autocomplete.c src/tools/autocomplete.h \
	src/tools/history.c src/tools/history.h \
	src/tools/tinyurl.c src/tools/tinyurl.h \
	src/config/accounts.c src/config/accounts.h \
	src/config/preferences.c src/config/preferences.h \
	src/config/theme.c src/config/theme.h \
>>>>>>> e21bf8a1
	tests/test_roster.c tests/test_common.c tests/test_history.c \
	tests/test_autocomplete.c tests/testsuite.c tests/test_parser.c \
	tests/test_jid.c
tests_testsuite_LDADD = -lheadunit -lstdc++

man_MANS = docs/profanity.1<|MERGE_RESOLUTION|>--- conflicted
+++ resolved
@@ -1,37 +1,5 @@
 bin_PROGRAMS = profanity
 profanity_SOURCES = \
-<<<<<<< HEAD
-    src/contact.c src/contact.h src/log.c src/common.c \
-    src/log.h src/profanity.c src/common.h \
-    src/main.c src/profanity.h src/chat_session.c \
-    src/chat_session.h src/muc.c src/muc.h src/jid.h src/jid.c \
-    src/resource.c src/resource.h \
-    src/xmpp/xmpp.h src/xmpp/capabilities.c src/xmpp/connection.c \
-    src/xmpp/iq.c src/xmpp/message.c src/xmpp/presence.c src/xmpp/stanza.c \
-    src/xmpp/stanza.h src/xmpp/message.h src/xmpp/iq.h src/xmpp/presence.h \
-    src/xmpp/capabilities.h src/xmpp/connection.h \
-    src/xmpp/roster.c src/xmpp/roster.h \
-    src/ui/ui.h src/ui/window.c src/ui/window.h src/ui/core.c \
-    src/ui/titlebar.c src/ui/statusbar.c src/ui/inputwin.c \
-    src/ui/console.c src/ui/notifier.c src/ui/notifier.h \
-    src/command/command.h src/command/command.c src/command/history.c \
-    src/command/history.h src/tools/parser.c \
-    src/tools/parser.h \
-    src/tools/autocomplete.c src/tools/autocomplete.h \
-    src/tools/history.c src/tools/history.h \
-    src/tools/tinyurl.c src/tools/tinyurl.h \
-    src/config/accounts.c src/config/accounts.h \
-    src/config/preferences.c src/config/preferences.h \
-    src/config/theme.c src/config/theme.h \
-    src/plugins/plugins.h src/plugins/plugins.c \
-    src/plugins/api.h src/plugins/api.c \
-    src/plugins/callbacks.h src/plugins/callbacks.c \
-    src/plugins/python_plugins.h src/plugins/python_plugins.c \
-    src/plugins/python_api.h src/plugins/python_api.c \
-    src/plugins/c_plugins.h src/plugins/c_plugins.c \
-    src/plugins/ruby_plugins.h src/plugins/ruby_plugins.c \
-    src/plugins/ruby_api.h src/plugins/ruby_api.c
-=======
 	src/contact.c src/contact.h src/log.c src/common.c \
 	src/log.h src/profanity.c src/common.h \
 	src/main.c src/profanity.h src/chat_session.c \
@@ -54,44 +22,19 @@
 	src/tools/tinyurl.c src/tools/tinyurl.h \
 	src/config/accounts.c src/config/accounts.h \
 	src/config/preferences.c src/config/preferences.h \
-	src/config/theme.c src/config/theme.h
->>>>>>> e21bf8a1
+	src/config/theme.c src/config/theme.h \
+    src/plugins/plugins.h src/plugins/plugins.c \
+    src/plugins/api.h src/plugins/api.c \
+    src/plugins/callbacks.h src/plugins/callbacks.c \
+    src/plugins/python_plugins.h src/plugins/python_plugins.c \
+    src/plugins/python_api.h src/plugins/python_api.c \
+    src/plugins/c_plugins.h src/plugins/c_plugins.c \
+    src/plugins/ruby_plugins.h src/plugins/ruby_plugins.c \
+    src/plugins/ruby_api.h src/plugins/ruby_api.c
 
 TESTS = tests/testsuite
 check_PROGRAMS = tests/testsuite
 tests_testsuite_SOURCES = \
-<<<<<<< HEAD
-    src/contact.c src/contact.h src/log.c src/common.c \
-    src/log.h src/profanity.c src/common.h \
-    src/profanity.h src/chat_session.c \
-    src/chat_session.h src/muc.c src/muc.h src/jid.h src/jid.c \
-    src/resource.c src/resource.h \
-    src/xmpp/xmpp.h src/xmpp/capabilities.c src/xmpp/connection.c \
-    src/xmpp/iq.c src/xmpp/message.c src/xmpp/presence.c src/xmpp/stanza.c \
-    src/xmpp/stanza.h src/xmpp/message.h src/xmpp/iq.h src/xmpp/presence.h \
-    src/xmpp/capabilities.h src/xmpp/connection.h \
-    src/xmpp/roster.c src/xmpp/roster.h \
-    src/ui/ui.h src/ui/window.c src/ui/window.h src/ui/core.c \
-    src/ui/titlebar.c src/ui/statusbar.c src/ui/inputwin.c \
-    src/ui/console.c src/ui/notifier.c src/ui/notifier.h \
-    src/command/command.h src/command/command.c src/command/history.c \
-    src/command/history.h src/tools/parser.c \
-    src/tools/parser.h \
-    src/tools/autocomplete.c src/tools/autocomplete.h \
-    src/tools/history.c src/tools/history.h \
-    src/tools/tinyurl.c src/tools/tinyurl.h \
-    src/config/accounts.c src/config/accounts.h \
-    src/config/preferences.c src/config/preferences.h \
-    src/config/theme.c src/config/theme.h \
-    src/plugins/plugins.h src/plugins/plugins.c \
-    src/plugins/api.h src/plugins/api.c \
-    src/plugins/callbacks.h src/plugins/callbacks.c \
-    src/plugins/python_plugins.h src/plugins/python_plugins.c \
-    src/plugins/c_plugins.h src/plugins/c_plugins.c \
-    src/plugins/python_api.h src/plugins/python_api.c \
-    src/plugins/ruby_plugins.h src/plugins/ruby_plugins.c \
-    src/plugins/ruby_api.h src/plugins/ruby_api.c \
-=======
 	src/contact.c src/contact.h src/log.c src/common.c \
 	src/log.h src/profanity.c src/common.h \
 	src/profanity.h src/chat_session.c \
@@ -115,7 +58,14 @@
 	src/config/accounts.c src/config/accounts.h \
 	src/config/preferences.c src/config/preferences.h \
 	src/config/theme.c src/config/theme.h \
->>>>>>> e21bf8a1
+    src/plugins/plugins.h src/plugins/plugins.c \
+    src/plugins/api.h src/plugins/api.c \
+    src/plugins/callbacks.h src/plugins/callbacks.c \
+    src/plugins/python_plugins.h src/plugins/python_plugins.c \
+    src/plugins/c_plugins.h src/plugins/c_plugins.c \
+    src/plugins/python_api.h src/plugins/python_api.c \
+    src/plugins/ruby_plugins.h src/plugins/ruby_plugins.c \
+    src/plugins/ruby_api.h src/plugins/ruby_api.c \
 	tests/test_roster.c tests/test_common.c tests/test_history.c \
 	tests/test_autocomplete.c tests/testsuite.c tests/test_parser.c \
 	tests/test_jid.c

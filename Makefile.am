if INCLUDE_GIT_VERSION
src/gitversion.c: .git/HEAD .git/index
	rm -f src/gitversion.c src/gitversion.o
	echo "#ifndef PROF_GIT_BRANCH" >> $@
	echo "#define PROF_GIT_BRANCH \"$(shell git rev-parse --symbolic-full-name --abbrev-ref HEAD)\"" >> $@
	echo "#endif" >> $@
	echo "#ifndef PROF_GIT_REVISION" >> $@
	echo "#define PROF_GIT_REVISION \"$(shell git log --pretty=format:'%h' -n 1)\"" >> $@
	echo "#endif" >> $@

clean-local:
	rm -f src/gitversion.c src/gitversion.o
endif

core_sources = \
	src/contact.c src/contact.h src/log.c src/common.c \
	src/log.h src/profanity.c src/common.h \
	src/profanity.h src/chat_session.c \
	src/chat_session.h src/muc.c src/muc.h src/jid.h src/jid.c \
	src/resource.c src/resource.h \
	src/roster_list.c src/roster_list.h \
	src/xmpp/xmpp.h src/xmpp/capabilities.c src/xmpp/connection.c \
	src/xmpp/iq.c src/xmpp/message.c src/xmpp/presence.c src/xmpp/stanza.c \
	src/xmpp/stanza.h src/xmpp/message.h src/xmpp/iq.h src/xmpp/presence.h \
	src/xmpp/capabilities.h src/xmpp/connection.h \
	src/xmpp/roster.c src/xmpp/roster.h \
	src/xmpp/bookmark.c src/xmpp/bookmark.h \
	src/server_events.c src/server_events.h \
	src/ui/ui.h src/ui/window.c src/ui/window.h src/ui/core.c \
	src/ui/titlebar.c src/ui/statusbar.c src/ui/inputwin.c \
	src/ui/console.c src/ui/notifier.c \
	src/ui/windows.c src/ui/windows.h \
	src/command/command.h src/command/command.c src/command/history.c \
	src/command/commands.h src/command/commands.c \
	src/command/history.h src/tools/parser.c \
	src/tools/parser.h \
	src/tools/autocomplete.c src/tools/autocomplete.h \
	src/tools/history.c src/tools/history.h \
	src/tools/tinyurl.c src/tools/tinyurl.h \
	src/config/accounts.c src/config/accounts.h \
	src/config/account.c src/config/account.h \
	src/config/preferences.c src/config/preferences.h \
	src/config/theme.c src/config/theme.h \
    src/plugins/plugins.h src/plugins/plugins.c \
    src/plugins/api.h src/plugins/api.c \
    src/plugins/callbacks.h src/plugins/callbacks.c

test_sources = \
	src/contact.c src/contact.h src/common.c \
	src/log.h src/profanity.c src/common.h \
	src/profanity.h src/chat_session.c \
	src/chat_session.h src/muc.c src/muc.h src/jid.h src/jid.c \
	src/resource.c src/resource.h \
	src/roster_list.c src/roster_list.h \
	src/xmpp/xmpp.h \
	src/ui/ui.h src/ui/window.c src/ui/window.h \
    src/ui/windows.c src/ui/windows.h \
	src/command/command.h src/command/command.c src/command/history.c \
	src/command/commands.h src/command/commands.c \
	src/command/history.h src/tools/parser.c \
	src/tools/parser.h \
	src/tools/autocomplete.c src/tools/autocomplete.h \
	src/tools/history.c src/tools/history.h \
	src/tools/tinyurl.c src/tools/tinyurl.h \
	src/config/accounts.h \
	src/config/account.c src/config/account.h \
	src/config/preferences.c src/config/preferences.h \
	src/config/theme.c src/config/theme.h \
<<<<<<< HEAD
    src/plugins/plugins.h src/plugins/plugins.c \
    src/plugins/api.h src/plugins/api.c \
    src/plugins/callbacks.h src/plugins/callbacks.c \
    src/server_events.c src/server_events.h \
    tests/xmpp/mock_xmpp.h tests/xmpp/mock_xmpp.c \
    tests/otr/mock_otr.h tests/otr/mock_otr.c \
    tests/ui/mock_ui.h tests/ui/mock_ui.c \
    tests/config/mock_accounts.h tests/config/mock_accounts.c \
    tests/helpers.c tests/helpers.h \
    tests/log/mock_log.c \
    tests/test_autocomplete.c \
    tests/test_common.c \
    tests/test_contact.c \
=======
	src/ui/windows.c src/ui/windows.h \
	src/ui/window.c src/ui/window.h \
	src/server_events.c src/server_events.h \
	tests/xmpp/mock_xmpp.h tests/xmpp/mock_xmpp.c \
	tests/otr/mock_otr.h tests/otr/mock_otr.c \
	tests/ui/mock_ui.h tests/ui/mock_ui.c \
	tests/config/mock_accounts.h tests/config/mock_accounts.c \
	tests/helpers.c tests/helpers.h \
	tests/log/mock_log.c \
	tests/test_autocomplete.c \
	tests/test_common.c \
	tests/test_contact.c \
>>>>>>> a9980621
	tests/test_cmd_connect.c \
	tests/test_cmd_account.c \
	tests/test_cmd_rooms.c \
	tests/test_cmd_sub.c \
	tests/test_cmd_alias.c \
	tests/test_cmd_statuses.c \
	tests/test_cmd_bookmark.c \
	tests/test_cmd_otr.c \
	tests/test_history.c \
	tests/test_jid.c \
	tests/test_parser.c \
	tests/test_roster_list.c \
	tests/test_preferences.c \
	tests/test_server_events.c \
	tests/test_muc.c \
	tests/testsuite.c

main_source = src/main.c

python_sources = \
    src/plugins/python_plugins.h src/plugins/python_plugins.c \
    src/plugins/python_api.h src/plugins/python_api.c

ruby_sources = \
    src/plugins/ruby_plugins.h src/plugins/ruby_plugins.c \
    src/plugins/ruby_api.h src/plugins/ruby_api.c

lua_sources = \
    src/plugins/lua_plugins.h src/plugins/lua_plugins.c \
    src/plugins/lua_api.h src/plugins/lua_api.c

c_sources = \
    src/plugins/c_plugins.h src/plugins/c_plugins.c \
    src/plugins/c_api.h src/plugins/c_api.c

git_sources = \
	src/gitversion.c

otr3_sources = \
	src/otr/otrlib.h src/otr/otrlibv3.c src/otr/otr.h src/otr/otr.c

otr4_sources = \
	src/otr/otrlib.h src/otr/otrlibv4.c src/otr/otr.h src/otr/otr.c

if BUILD_PYTHON_API
with_python_sources = $(core_sources) $(python_sources)
tests_with_python_sources = $(test_sources) $(python_sources)
else
with_python_sources = $(core_sources)
tests_with_python_sources = $(test_sources)
endif

if BUILD_RUBY_API
with_ruby_sources = $(with_python_sources) $(ruby_sources)
tests_with_ruby_sources = $(tests_with_python_sources) $(ruby_sources)
else
with_ruby_sources = $(with_python_sources)
tests_with_ruby_sources = $(tests_with_python_sources)
endif

if BUILD_LUA_API
with_lua_sources = $(with_ruby_sources) $(lua_sources)
tests_with_lua_sources = $(tests_with_ruby_sources) $(lua_sources)
else
with_lua_sources = $(with_ruby_sources)
test_with_lua_sources = $(tests_with_ruby_sources)
endif

if BUILD_C_API
with_c_sources = $(with_lua_sources) $(c_sources)
tests_with_c_sources = $(tests_with_lua_sources) $(c_sources)
else
with_c_sources = $(with_lua_sources)
test_with_c_sources = $(tests_with_lua_sources)
endif

if INCLUDE_GIT_VERSION
with_git_sources = $(git_sources) $(with_c_sources)
tests_with_git_sources = $(git_sources) $(tests_with_c_sources)
else
with_git_sources = $(with_c_sources)
tests_with_git_sources = $(tests_with_c_sources)
endif

if BUILD_OTR
if BUILD_OTR3
with_otr_sources = $(with_git_sources) $(otr3_sources)
tests_with_otr_sources = $(tests_with_git_sources) $(otr3_sources)
endif
if BUILD_OTR4
with_otr_sources = $(with_git_sources) $(otr4_sources)
tests_with_otr_sources = $(tests_with_git_sources) $(otr4_sources)
endif
else
with_otr_sources = $(with_git_sources)
tests_with_otr_sources = $(tests_with_git_sources)
endif

bin_PROGRAMS = profanity
profanity_SOURCES = $(with_otr_sources) $(main_source)

if BUILD_C_API
lib_LTLIBRARIES = libprofanity.la
libprofanity_la_LDFLAGS=-module -avoid-version -shared
libprofanity_la_SOURCES = src/plugins/profapi.c

library_includedir=$(includedir)
library_include_HEADERS = src/plugins/profapi.h
endif

TESTS = tests/testsuite
check_PROGRAMS = tests/testsuite
tests_testsuite_SOURCES = $(tests_with_otr_sources)
tests_testsuite_LDADD = -lcmocka

man_MANS = docs/profanity.1<|MERGE_RESOLUTION|>--- conflicted
+++ resolved
@@ -41,9 +41,9 @@
 	src/config/account.c src/config/account.h \
 	src/config/preferences.c src/config/preferences.h \
 	src/config/theme.c src/config/theme.h \
-    src/plugins/plugins.h src/plugins/plugins.c \
-    src/plugins/api.h src/plugins/api.c \
-    src/plugins/callbacks.h src/plugins/callbacks.c
+	src/plugins/plugins.h src/plugins/plugins.c \
+	src/plugins/api.h src/plugins/api.c \
+	src/plugins/callbacks.h src/plugins/callbacks.c
 
 test_sources = \
 	src/contact.c src/contact.h src/common.c \
@@ -54,7 +54,7 @@
 	src/roster_list.c src/roster_list.h \
 	src/xmpp/xmpp.h \
 	src/ui/ui.h src/ui/window.c src/ui/window.h \
-    src/ui/windows.c src/ui/windows.h \
+	src/ui/windows.c src/ui/windows.h \
 	src/command/command.h src/command/command.c src/command/history.c \
 	src/command/commands.h src/command/commands.c \
 	src/command/history.h src/tools/parser.c \
@@ -66,23 +66,9 @@
 	src/config/account.c src/config/account.h \
 	src/config/preferences.c src/config/preferences.h \
 	src/config/theme.c src/config/theme.h \
-<<<<<<< HEAD
-    src/plugins/plugins.h src/plugins/plugins.c \
-    src/plugins/api.h src/plugins/api.c \
-    src/plugins/callbacks.h src/plugins/callbacks.c \
-    src/server_events.c src/server_events.h \
-    tests/xmpp/mock_xmpp.h tests/xmpp/mock_xmpp.c \
-    tests/otr/mock_otr.h tests/otr/mock_otr.c \
-    tests/ui/mock_ui.h tests/ui/mock_ui.c \
-    tests/config/mock_accounts.h tests/config/mock_accounts.c \
-    tests/helpers.c tests/helpers.h \
-    tests/log/mock_log.c \
-    tests/test_autocomplete.c \
-    tests/test_common.c \
-    tests/test_contact.c \
-=======
-	src/ui/windows.c src/ui/windows.h \
-	src/ui/window.c src/ui/window.h \
+	src/plugins/plugins.h src/plugins/plugins.c \
+	src/plugins/api.h src/plugins/api.c \
+	src/plugins/callbacks.h src/plugins/callbacks.c \
 	src/server_events.c src/server_events.h \
 	tests/xmpp/mock_xmpp.h tests/xmpp/mock_xmpp.c \
 	tests/otr/mock_otr.h tests/otr/mock_otr.c \
@@ -93,7 +79,6 @@
 	tests/test_autocomplete.c \
 	tests/test_common.c \
 	tests/test_contact.c \
->>>>>>> a9980621
 	tests/test_cmd_connect.c \
 	tests/test_cmd_account.c \
 	tests/test_cmd_rooms.c \
@@ -114,20 +99,20 @@
 main_source = src/main.c
 
 python_sources = \
-    src/plugins/python_plugins.h src/plugins/python_plugins.c \
-    src/plugins/python_api.h src/plugins/python_api.c
+	src/plugins/python_plugins.h src/plugins/python_plugins.c \
+	src/plugins/python_api.h src/plugins/python_api.c
 
 ruby_sources = \
-    src/plugins/ruby_plugins.h src/plugins/ruby_plugins.c \
-    src/plugins/ruby_api.h src/plugins/ruby_api.c
+	src/plugins/ruby_plugins.h src/plugins/ruby_plugins.c \
+	src/plugins/ruby_api.h src/plugins/ruby_api.c
 
 lua_sources = \
-    src/plugins/lua_plugins.h src/plugins/lua_plugins.c \
-    src/plugins/lua_api.h src/plugins/lua_api.c
+	src/plugins/lua_plugins.h src/plugins/lua_plugins.c \
+	src/plugins/lua_api.h src/plugins/lua_api.c
 
 c_sources = \
-    src/plugins/c_plugins.h src/plugins/c_plugins.c \
-    src/plugins/c_api.h src/plugins/c_api.c
+	src/plugins/c_plugins.h src/plugins/c_plugins.c \
+	src/plugins/c_api.h src/plugins/c_api.c
 
 git_sources = \
 	src/gitversion.c

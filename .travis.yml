language: c
install:
    - sudo apt-get update
    - sudo apt-get -y install libssl-dev libexpat1-dev libncursesw5-dev libglib2.0-dev libnotify-dev libcurl3-dev libxss-dev libotr2-dev
<<<<<<< HEAD
    - sudo dpkg --get-selections | grep ruby
    - sudo apt-get remove ruby1.9.1 ruby1.9.3 libruby1.9.1 ruby
    - sudo apt-get -y install autoconf-archive python-dev ruby1.8-dev libruby1.8 lua5.1 liblua5.1-0
    - sudo dpkg --get-selections | grep ruby
    - sudo dpkg --get-selections | grep lua
    - ./bootstrap.sh
=======
>>>>>>> 5307b928
    - git clone git://github.com/strophe/libstrophe.git
    - cd libstrophe
    - ./bootstrap.sh
    - ./configure
    - make
    - sudo make install
    - cd ..
    - rm -rf libstrophe
    - wget https://open.cryptomilk.org/attachments/download/34/cmocka-0.3.2.tar.xz
    - tar -xvf cmocka-0.3.2.tar.xz
    - cd cmocka-0.3.2
    - mkdir build
    - cd build
    - cmake -DCMAKE_INSTALL_PREFIX=/usr -DCMAKE_BUILD_TYPE=Debug ..
    - make
    - sudo make install
    - cd ../..
    - rm -rf cmocka-0.3.2
    - ./bootstrap.sh
script: ./configure --disable-ruby-plugins --disable-lua-plugins && make && make check<|MERGE_RESOLUTION|>--- conflicted
+++ resolved
@@ -2,15 +2,11 @@
 install:
     - sudo apt-get update
     - sudo apt-get -y install libssl-dev libexpat1-dev libncursesw5-dev libglib2.0-dev libnotify-dev libcurl3-dev libxss-dev libotr2-dev
-<<<<<<< HEAD
     - sudo dpkg --get-selections | grep ruby
     - sudo apt-get remove ruby1.9.1 ruby1.9.3 libruby1.9.1 ruby
     - sudo apt-get -y install autoconf-archive python-dev ruby1.8-dev libruby1.8 lua5.1 liblua5.1-0
     - sudo dpkg --get-selections | grep ruby
     - sudo dpkg --get-selections | grep lua
-    - ./bootstrap.sh
-=======
->>>>>>> 5307b928
     - git clone git://github.com/strophe/libstrophe.git
     - cd libstrophe
     - ./bootstrap.sh

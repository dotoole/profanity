# git ls-files --others --exclude-from=.git/info/exclude
# Lines that start with '#' are comments.
# For a project mostly in C, the following would be a good set of
# exclude patterns (uncomment them if you want to use them):
# *.[oa]
# *~
profanity
*.o
*.log
*.swp
testsuite
tags
cscope.out
.deps/
build-aux/
Makefile
Makefile.in
aclocal.m4
autom4te.cache/
src/config.h
src/prof_config.h
src/config.h.in
config.status
configure
configure.scan
stamp-h1
*~
*dirstamp
valgrind.out
runvalgrind.sh
valgrind.out.*
core
bugs/
*.pyc
TODO
<<<<<<< HEAD
_configs.sed
gource.sh
*_fingerprints.txt
*_key.txt
.libs/
libprofanity.la
libtool
m4/
*.so
*.lo
=======
plugins/
src/gitversion.c
>>>>>>> ee8ff948
<|MERGE_RESOLUTION|>--- conflicted
+++ resolved
@@ -33,7 +33,6 @@
 bugs/
 *.pyc
 TODO
-<<<<<<< HEAD
 _configs.sed
 gource.sh
 *_fingerprints.txt
@@ -44,7 +43,5 @@
 m4/
 *.so
 *.lo
-=======
 plugins/
-src/gitversion.c
->>>>>>> ee8ff948
+src/gitversion.c